--- conflicted
+++ resolved
@@ -12,20 +12,14 @@
 import capa.features.extractors.strings
 from capa.features.common import (
     OS,
-<<<<<<< HEAD
     OS_ANY,
+    OS_AUTO,
     ARCH_ANY,
-=======
-    OS_AUTO,
->>>>>>> 6bb14d08
     FORMAT_PE,
     FORMAT_ELF,
     OS_WINDOWS,
     FORMAT_FREEZE,
-<<<<<<< HEAD
     FORMAT_RESULT,
-=======
->>>>>>> 6bb14d08
     Arch,
     Format,
     String,
@@ -103,16 +97,11 @@
         return
 
 
-<<<<<<< HEAD
-def extract_os(buf) -> Iterator[Tuple[Feature, Address]]:
-    if buf.startswith(MATCH_PE):
-=======
 def extract_os(buf, os=OS_AUTO) -> Iterator[Tuple[Feature, Address]]:
     if os != OS_AUTO:
         yield OS(os), NO_ADDRESS
 
-    if buf.startswith(b"MZ"):
->>>>>>> 6bb14d08
+    if buf.startswith(MATCH_PE):
         yield OS(OS_WINDOWS), NO_ADDRESS
     elif buf.startswith(MATCH_RESULT):
         yield OS(OS_ANY), NO_ADDRESS
