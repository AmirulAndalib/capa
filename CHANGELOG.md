# Change Log

## master (unreleased)

### New Features
- verify rule metadata format on load #1160 @mr-tz
- dotnet: emit property features #1168 @anushkavirgaonkar
- dotnet: emit API features for objects created via the newobj instruction #1186 @mike-hunhoff
- dotnet: emit API features for generic methods #1231 @mike-hunhoff
- Python 3.11 support #1192 @williballenthin
- dotnet: emit calls to/from MethodDef methods #1236 @mike-hunhoff
- dotnet: emit namespace/class features for ldvirtftn/ldftn instructions #1241 @mike-hunhoff
- dotnet: emit namespace/class features for type references #1242 @mike-hunhoff
- dotnet: extract dotnet and pe format #1187 @mr-tz
- don't render all library rule matches in vverbose output #1174 @mr-tz

### Breaking Changes
- remove SMDA backend #1062 @williballenthin
- error return codes are now positive numbers #1269 @mr-tz

### New Rules (52)

- collection/use-dotnet-library-sharpclipboard @johnk3r
- data-manipulation/encryption/aes/use-dotnet-library-encryptdecryptutils @johnk3r
- data-manipulation/json/use-dotnet-library-newtonsoftjson @johnk3r
- data-manipulation/svg/use-dotnet-library-sharpvectors @johnk3r
- executable/resource/embed-dependencies-as-resources-using-fodycostura @johnk3r @mr-tz
- communication/ftp/send/send-file-using-ftp michael.hunhof@mandiant.com anushka.virgaonkar@mandiant.com
- nursery/extract-zip-archive anushka.virgaonkar@mandiant.com
- nursery/allocate-unmanaged-memory-in-dotnet michael.hunhoff@mandiant.com
- nursery/check-file-extension-in-dotnet michael.hunhoff@mandiant.com
- nursery/decode-data-using-base64-in-dotnet michael.hunhoff@mandiant.com
- nursery/deserialize-json-in-dotnet michael.hunhoff@mandiant.com
- nursery/find-data-using-regex-in-dotnet michael.hunhoff@mandiant.com
- nursery/generate-random-filename-in-dotnet michael.hunhoff@mandiant.com
- nursery/get-os-version-in-dotnet michael.hunhoff@mandiant.com
- nursery/load-xml-in-dotnet michael.hunhoff@mandiant.com
- nursery/manipulate-unmanaged-memory-in-dotnet michael.hunhoff@mandiant.com
- nursery/save-image-in-dotnet michael.hunhoff@mandiant.com
- nursery/send-email-in-dotnet michael.hunhoff@mandiant.com
- nursery/serialize-json-in-dotnet michael.hunhoff@mandiant.com
- nursery/set-http-user-agent-in-dotnet michael.hunhoff@mandiant.com
- nursery/compile-csharp-in-dotnet michael.hunhoff@mandiant.com
- nursery/compile-visual-basic-in-dotnet michael.hunhoff@mandiant.com
- nursery/compress-data-using-gzip-in-dotnet michael.hunhoff@mandiant.com
- nursery/execute-sqlite-statement-in-dotnet michael.hunhoff@mandiant.com
- nursery/execute-via-asynchronous-task-in-dotnet michael.hunhoff@mandiant.com
- nursery/execute-via-timer-in-dotnet michael.hunhoff@mandiant.com
- nursery/execute-wmi-query-in-dotnet michael.hunhoff@mandiant.com
- nursery/manipulate-network-credentials-in-dotnet michael.hunhoff@mandiant.com
- nursery/encrypt-data-using-aes william.ballenthin@mandiant.com Ivan Kwiatkowski (@JusticeRage)
- host-interaction/uac/bypass/bypass-uac-via-rpc david.cannings@pwc.com david@edeca.net
- nursery/check-for-vm-using-instruction-vpcext richard.weiss@mandiant.com
- nursery/get-windows-directory-from-kuser_shared_data david.cannings@pwc.com
- nursery/encrypt-data-using-openssl-dsa Ana06
- nursery/encrypt-data-using-openssl-ecdsa Ana06
- nursery/encrypt-data-using-openssl-rsa Ana06
- runtime/dotnet/execute-via-dotnet-startup-hook william.ballenthin@mandiant.com
- host-interaction/console/manipulate-console-buffer william.ballenthin@mandiant.com michael.hunhoff@mandiant.com
- nursery/access-wmi-data-in-dotnet michael.hunhoff@mandiant.com
- nursery/allocate-unmanaged-memory-via-dotnet michael.hunhoff@mandiant.com
- nursery/generate-random-bytes-in-dotnet michael.hunhoff@mandiant.com
- nursery/manipulate-console-window michael.hunhoff@mandiant.com
- nursery/obfuscated-with-koivm michael.hunhoff@mandiant.com
- nursery/implement-com-dll moritz.raabe@mandiant.com
- nursery/linked-against-libsodium @mr-tz
- compiler/nuitka/compiled-with-nuitka @williballenthin
- nursery/authenticate-data-with-md5-mac william.ballenthin@mandiant.com
- nursery/resolve-function-by-djb2-hash still@teamt5.org
- host-interaction/mutex/create-semaphore-on-linux @ramen0x3f
- host-interaction/mutex/lock-semaphore-on-linux @ramen0x3f
- host-interaction/mutex/unlock-semaphore-on-linux @ramen0x3f
-

### Bug Fixes
- render: convert feature attributes to aliased dictionary for vverbose #1152 @mike-hunhoff
- decouple Token dependency / extractor and features #1139 @mr-tz
- update pydantic model to guarantee type coercion #1176 @mike-hunhoff
- do not overwrite version in version.py during PyInstaller build #1169 @mr-tz
- render: fix vverbose rendering of offsets #1215 @williballenthin
- elf: better detect OS via GLIBC ABI version needed and dependencies #1221 @williballenthin
- dotnet: address unhandled exceptions with improved type checking #1230 @mike-hunhoff
- fix import-to-ida script formatting #1208 @williballenthin
- render: fix verbose rendering of scopes #1263 @williballenthin
<<<<<<< HEAD
- rules: better detect invalid rules #1282 @williballenthin
=======
- show-features: better render strings with embedded whitespace #1267 @williballenthin
>>>>>>> a273ad31

### capa explorer IDA Pro plugin
- fix: display instruction items #1154 @mr-tz
- fix: accept only plaintext pasted content #1194 @williballenthin
- fix: UnboundLocalError #1217 @williballenthin
- extractor: add support for COFF files and extern functions #1223 @mike-hunhoff
- doc: improve error messaging and documentation related to capa rule set #1249 @mike-hunhoff
- fix: assume 32-bit displacement for offsets #1250 @mike-hunhoff
- generator: refactor caching and matching #1251 @mike-hunhoff
- fix: improve exception handling to prevent IDA from locking up when errors occur #1262 @mike-hunhoff
- verify rule metadata using Pydantic #1167 @mr-tz
- extractor: make read consistent with file object behavior #1254 @mr-tz

### Development

### Raw diffs
- [capa v4.0.1...master](https://github.com/mandiant/capa/compare/v4.0.1...master)
- [capa-rules v4.0.1...master](https://github.com/mandiant/capa-rules/compare/v4.0.1...master)


## v4.0.1 (2022-08-15)
Some rules contained invalid metadata fields that caused an error when rendering rule hits. We've updated all rules and enhanced the rule linter to catch such issues.

### New Rules (1)

- anti-analysis/obfuscation/obfuscated-with-vs-obfuscation jakub.jozwiak@mandiant.com


### Bug Fixes
- linter: use pydantic to validate rule metadata #1141 @mike-hunhoff
- build binaries using PyInstaller no longer overwrites functions in version.py #1136 @mr-tz

### Raw diffs
- [capa v4.0.0...v4.0.1](https://github.com/mandiant/capa/compare/v4.0.0...v4.0.1)
- [capa-rules v4.0.0...v4.0.1](https://github.com/mandiant/capa-rules/compare/v4.0.0...v4.0.1)

## v4.0.0 (2022-08-10)
Version 4 adds support for analyzing .NET executables. capa will autodetect .NET modules, or you can explicitly invoke the new feature extractor via `--format dotnet`. We've also extended the rule syntax for .NET features including `namespace` and `class`.

Additionally, new `instruction` scope and `operand` features enable users to create more explicit rules. These features are not backwards compatible. We removed the previously used `/x32` and `/x64` flavors of number and operand features.

We updated 49 existing rules and added 22 new rules leveraging these new features and characteristics to detect capabilities seen in .NET malware.

More breaking changes include updates to the JSON results document, freeze file format schema (now format version v2), and the internal handling of addresses.

Thanks for all the support, especially to @htnhan, @jtothej, @sara-rn, @anushkavirgaonkar, and @_re_fox!

*Deprecation warning: v4.0 will be the last capa version to support the SMDA backend.*

### New Features

 - add new scope "instruction" for matching mnemonics and operands #767 @williballenthin
 - add new feature "operand[{0, 1, 2}].number" for matching instruction operand immediate values #767 @williballenthin
 - add new feature "operand[{0, 1, 2}].offset" for matching instruction operand offsets #767 @williballenthin
 - extract additional offset/number features in certain circumstances #320 @williballenthin
 - add detection and basic feature extraction for dotnet #987 @mr-tz, @mike-hunhoff, @williballenthin
 - add file string extraction for dotnet files #1012 @mike-hunhoff
 - add file function-name extraction for dotnet files #1015 @mike-hunhoff
 - add unmanaged call characteristic for dotnet files #1023 @mike-hunhoff
 - add mixed mode characteristic feature extraction for dotnet files #1024 @mike-hunhoff
 - emit class and namespace features for dotnet files #1030 @mike-hunhoff
 - render: support Addresses that aren't simple integers, like .NET token+offset #981 @williballenthin
 - document rule tags and branches #1006 @williballenthin, @mr-tz

### Breaking Changes

  - instruction scope and operand feature are new and are not backwards compatible with older versions of capa
  - Python 3.7 is now the minimum supported Python version #866 @williballenthin
  - remove /x32 and /x64 flavors of number and operand features #932 @williballenthin
  - the tool now accepts multiple paths to rules, and JSON doc updated accordingly @williballenthin
  - extractors must use handles to identify functions/basic blocks/instructions #981 @williballenthin
  - the freeze file format schema was updated, including format version bump to v2 #986 @williballenthin

Deprecation notice: as described in [#937](https://github.com/mandiant/capa/issues/937), we plan to remove the SMDA backend for v5. If you rely on this backend, please reach out so we can discuss extending the support for SMDA or transitioning your workflow to use vivisect.

### New Rules (30)

- data-manipulation/encryption/aes/manually-build-aes-constants huynh.t.nhan@gmail.com
- nursery/get-process-image-filename michael.hunhoff@mandiant.com
- compiler/v/compiled-with-v jakub.jozwiak@mandiant.com
- compiler/zig/compiled-with-zig jakub.jozwiak@mandiant.com
- anti-analysis/packer/huan/packed-with-huan jakub.jozwiak@mandiant.com
- internal/limitation/file/internal-dotnet-file-limitation william.ballenthin@mandiant.com
- nursery/get-os-information-via-kuser_shared_data @mr-tz
- load-code/pe/resolve-function-by-parsing-PE-exports @sara-rn
- anti-analysis/packer/huan/packed-with-huan jakub.jozwiak@mandiant.com
- nursery/execute-dotnet-assembly anushka.virgaonkar@mandiant.com
- nursery/invoke-dotnet-assembly-method anushka.virgaonkar@mandiant.com
- collection/screenshot/capture-screenshot-via-keybd-event @_re_fox
- collection/browser/gather-chrome-based-browser-login-information @_re_fox
- nursery/power-down-monitor michael.hunhoff@mandiant.com
- nursery/hash-data-using-aphash @_re_fox
- nursery/hash-data-using-jshash @_re_fox
- host-interaction/file-system/files/list/enumerate-files-on-windows moritz.raabe@mandiant.com anushka.virgaonkar@mandiant.com
- nursery/check-clipboard-data anushka.virgaonkar@mandiant.com
- nursery/clear-clipboard-data anushka.virgaonkar@mandiant.com
- nursery/compile-dotnet-assembly anushka.virgaonkar@mandiant.com
- nursery/create-process-via-wmi anushka.virgaonkar@mandiant.com
- nursery/display-service-notification-message-box anushka.virgaonkar@mandiant.com
- nursery/find-process-by-name anushka.virgaonkar@mandiant.com
- nursery/generate-random-numbers-in-dotnet anushka.virgaonkar@mandiant.com
- nursery/send-keystrokes anushka.virgaonkar@mandiant.com
- nursery/send-request-in-dotnet anushka.virgaonakr@mandiant.com
- nursery/terminate-process-by-name-in-dotnet anushka.virgaonkar@mandiant.com
- nursery/hash-data-using-rshash @_re_fox
- persistence/authentication-process/act-as-credential-manager-dll jakub.jozwiak@mandiant.com
- persistence/authentication-process/act-as-password-filter-dll jakub.jozwiak@mandiant.com

### Bug Fixes
- improve handling _ prefix compile/link artifact #924 @mike-hunhoff
- better detect OS in ELF samples #988 @williballenthin
- display number feature zero in vverbose #1097 @mike-hunhoff

### capa explorer IDA Pro plugin
- improve file format extraction #918 @mike-hunhoff
- remove decorators added by IDA to ELF imports #919 @mike-hunhoff
- bug fixes for Address abstraction #1091 @mike-hunhoff

### Development

### Raw diffs
- [capa v3.2.0...v4.0.0](https://github.com/mandiant/capa/compare/v3.2.0...master)
- [capa-rules v3.2.0...v4.0.0](https://github.com/mandiant/capa-rules/compare/v3.2.0...master)

## v3.2.1 (2022-06-06)
This out-of-band release bumps the SMDA dependency version to enable installation on Python 3.10.

### Bug Fixes

- update SMDA dependency @mike-hunhoff #922

### Raw diffs
- [capa v3.2.0...v3.2.1](https://github.com/mandiant/capa/compare/v3.2.0...v3.2.1)
- [capa-rules v3.2.0...v3.2.1](https://github.com/mandiant/capa-rules/compare/v3.2.0...v3.2.1)

## v3.2.0 (2022-03-03)
This release adds a new characteristic `characteristic: call $+5` enabling users to create more explicit rules. The linter now also validates ATT&CK and MBC categories. Additionally, many dependencies, including the vivisect backend, have been updated.

One rule has been added and many more have been improved.

Thanks for all the support, especially to @kn0wl3dge and first time contributor @uckelman-sf!

### New Features

- linter: validate ATT&CK/MBC categories and IDs #103 @kn0wl3dge
- extractor: add characteristic "call $+5" feature #366 @kn0wl3dge

### New Rules (1)

- anti-analysis/obfuscation/obfuscated-with-advobfuscator jakub.jozwiak@mandiant.com

### Bug Fixes

- remove typing package as a requirement for Python 3.7+ compatibility #901 @uckelman-sf
- elf: fix OS detection for Linux kernel modules #867 @williballenthin

### Raw diffs
- [capa v3.1.0...v3.2.0](https://github.com/mandiant/capa/compare/v3.1.0...v3.2.0)
- [capa-rules v3.1.0...v3.2.0](https://github.com/mandiant/capa-rules/compare/v3.1.0...v3.2.0)

## v3.1.0 (2022-01-10)
This release improves the performance of capa while also adding 23 new rules and many code quality enhancements. We profiled capa's CPU usage and optimized the way that it matches rules, such as by short circuiting when appropriate. According to our testing, the matching phase is approximately 66% faster than v3.0.3! We also added support for Python 3.10, aarch64 builds, and additional MAEC metadata in the rule headers.
  
This release adds 23 new rules, including nine by Jakub Jozwiak of Mandiant. @ryantxu1 and @dzbeck updated the ATT&CK and MBC mappings for many rules. Thank you!
  
And as always, welcome first time contributors!

  - @kn0wl3dge
  - @jtothej
  - @cl30
  

### New Features

- engine: short circuit logic nodes for better performance #824 @williballenthin
- engine: add optimizer the order faster nodes first #829 @williballenthin
- engine: optimize rule evaluation by skipping rules that can't match #830 @williballenthin
- support python 3.10 #816 @williballenthin
- support aarch64 #683 @williballenthin
- rules: support maec/malware-family meta #841 @mr-tz
- engine: better type annotations/exhaustiveness checking #839 @cl30

### Breaking Changes: None

### New Rules (23)

- nursery/delete-windows-backup-catalog michael.hunhoff@mandiant.com
- nursery/disable-automatic-windows-recovery-features michael.hunhoff@mandiant.com
- nursery/capture-webcam-video @johnk3r
- nursery/create-registry-key-via-stdregprov michael.hunhoff@mandiant.com
- nursery/delete-registry-key-via-stdregprov michael.hunhoff@mandiant.com
- nursery/delete-registry-value-via-stdregprov michael.hunhoff@mandiant.com
- nursery/query-or-enumerate-registry-key-via-stdregprov michael.hunhoff@mandiant.com
- nursery/query-or-enumerate-registry-value-via-stdregprov michael.hunhoff@mandiant.com
- nursery/set-registry-value-via-stdregprov michael.hunhoff@mandiant.com
- data-manipulation/compression/decompress-data-using-ucl jakub.jozwiak@mandiant.com
- linking/static/wolfcrypt/linked-against-wolfcrypt jakub.jozwiak@mandiant.com
- linking/static/wolfssl/linked-against-wolfssl jakub.jozwiak@mandiant.com
- anti-analysis/packer/pespin/packed-with-pespin jakub.jozwiak@mandiant.com
- load-code/shellcode/execute-shellcode-via-windows-fibers jakub.jozwiak@mandiant.com
- load-code/shellcode/execute-shellcode-via-enumuilanguages jakub.jozwiak@mandiant.com
- anti-analysis/packer/themida/packed-with-themida william.ballenthin@mandiant.com
- load-code/shellcode/execute-shellcode-via-createthreadpoolwait jakub.jozwiak@mandiant.com
- host-interaction/process/inject/inject-shellcode-using-a-file-mapping-object jakub.jozwiak@mandiant.com
- load-code/shellcode/execute-shellcode-via-copyfile2 jakub.jozwiak@mandiant.com
- malware-family/plugx/match-known-plugx-module still@teamt5.org

### Rule Changes

  - update ATT&CK mappings by @ryantxu1
  - update ATT&CK and MBC mappings by @dzbeck
  - aplib detection by @cdong1012
  - golang runtime detection by @stevemk14eber

### Bug Fixes

- fix circular import error #825 @williballenthin
- fix smda negative number extraction #430 @kn0wl3dge

### capa explorer IDA Pro plugin

- pin supported versions to >= 7.4 and < 8.0 #849 @mike-hunhoff

### Development

- add profiling infrastructure #828 @williballenthin
- linter: detect shellcode extension #820 @mr-tz
- show features script: add backend flag #430 @kn0wl3dge

### Raw diffs
- [capa v3.0.3...v3.1.0](https://github.com/mandiant/capa/compare/v3.0.3...v3.1.0)
- [capa-rules v3.0.3...v3.1.0](https://github.com/mandiant/capa-rules/compare/v3.0.3...v3.1.0)


## v3.0.3 (2021-10-27)

This is primarily a rule maintenance release:
  - eight new rules, including all relevant techniques from [ATT&CK v10](https://medium.com/mitre-attack/introducing-attack-v10-7743870b37e3), and
  - two rules removed, due to the prevalence of false positives

We've also tweaked the status codes returned by capa.exe to be more specific and added a bit more metadata to the JSON output format.
 
As always, welcome first time contributors!
  - still@teamt5.org
  - zander.work@mandiant.com
                                                                                                     

### New Features

- show in which function a BB match is #130 @williballenthin
- main: exit with unique error codes when bailing #802 @williballenthin

### New Rules (8)

- nursery/resolve-function-by-fnv-1a-hash still@teamt5.org
- data-manipulation/encryption/encrypt-data-using-memfrob-from-glibc zander.work@mandiant.com
- collection/group-policy/discover-group-policy-via-gpresult william.ballenthin@mandiant.com
- host-interaction/bootloader/manipulate-safe-mode-programs william.ballenthin@mandiant.com
- nursery/enable-safe-mode-boot william.ballenthin@mandiant.com
- persistence/iis/persist-via-iis-module william.ballenthin@mandiant.com
- persistence/iis/persist-via-isapi-extension william.ballenthin@mandiant.com
- targeting/language/identify-system-language-via-api william.ballenthin@mandiant.com

## Removed rules (2)
- load-code/pe/parse-pe-exports: too many false positives in unrelated structure accesses
- anti-analysis/anti-vm/vm-detection/execute-anti-vm-instructions: too many false positives in junk code

### Bug Fixes

- update references from FireEye to Mandiant

### Raw diffs
- [capa v3.0.2...v3.0.3](https://github.com/fireeye/capa/compare/v3.0.2...v3.0.3)
- [capa-rules v3.0.2...v3.0.3](https://github.com/fireeye/capa-rules/compare/v3.0.2...v3.0.3)
  
## v3.0.2 (2021-09-28)
  
This release fixes an issue with the standalone executables built with PyInstaller when running capa against ELF files.

### Bug Fixes

- fix bug in PyInstaller config preventing ELF analysis #795 @mr-tz

### Raw diffs
- [capa v3.0.1...v3.0.2](https://github.com/fireeye/capa/compare/v3.0.1...v3.0.2)
- [capa-rules v3.0.1...v3.0.2](https://github.com/fireeye/capa-rules/compare/v3.0.1...v3.0.2)

## v3.0.1 (2021-09-27)

This version updates the version of vivisect used by capa. Users will experience fewer bugs and find improved analysis results.

Thanks to the community for highlighting issues and analysis misses. Your feedback is crucial to further improve capa.

### Bug Fixes

- fix many underlying bugs in vivisect analysis and update to version v1.0.5 #786 @williballenthin

### Raw diffs
- [capa v3.0.0...v3.0.1](https://github.com/fireeye/capa/compare/v3.0.0...v3.0.1)
- [capa-rules v3.0.0...v3.0.1](https://github.com/fireeye/capa-rules/compare/v3.0.0...v3.0.1)

## v3.0.0 (2021-09-15)

We are excited to announce version 3.0! :tada:

capa 3.0:
- adds support for ELF files targeting Linux thanks to [Intezer](https://www.intezer.com/)
- adds new features to specify OS, CPU architecture, and file format
- fixes a few bugs that may have led to false negatives (missed capabilities) in older versions
- adds 80 new rules, including 36 describing techniques for Linux

A huge thanks to everyone who submitted issues, provided feedback, and contributed code and rules.
Special acknowledgement to @Adir-Shemesh and @TcM1911 of [Intezer](https://www.intezer.com/) for contributing the code to enable ELF support.
Also, welcome first time contributors:
  - @jaredscottwilson
  - @cdong1012
  - @jlepore-fe 

### New Features

- all: add support for ELF files #700 @Adir-Shemesh @TcM1911
- rule format: add feature `format: ` for file format, like `format: pe` #723 @williballenthin
- rule format: add feature `arch: ` for architecture, like `arch: amd64` #723 @williballenthin
- rule format: add feature `os: ` for operating system, like `os: windows` #723 @williballenthin
- rule format: add feature `substring: ` for verbatim strings with leading/trailing wildcards #737 @williballenthin
- scripts: add `profile-memory.py` for profiling memory usage #736 @williballenthin
- main: add light weight ELF file feature extractor to detect file limitations #770 @mr-tz

### Breaking Changes

- rules using `format`, `arch`, `os`, or `substring` features cannot be used by capa versions prior to v3
- legacy term `arch` (i.e., "x32") is now called `bitness` @williballenthin
- freeze format gains new section for "global" features #759 @williballenthin

### New Rules (80)

- collection/webcam/capture-webcam-image @johnk3r
- nursery/list-drag-and-drop-files michael.hunhoff@mandiant.com
- nursery/monitor-clipboard-content michael.hunhoff@mandiant.com
- nursery/monitor-local-ipv4-address-changes michael.hunhoff@mandiant.com
- nursery/load-windows-common-language-runtime michael.hunhoff@mandiant.com
- nursery/resize-volume-shadow-copy-storage michael.hunhoff@mandiant.com
- nursery/add-user-account-group michael.hunhoff@mandiant.com
- nursery/add-user-account-to-group michael.hunhoff@mandiant.com
- nursery/add-user-account michael.hunhoff@mandiant.com
- nursery/change-user-account-password michael.hunhoff@mandiant.com
- nursery/delete-user-account-from-group michael.hunhoff@mandiant.com
- nursery/delete-user-account-group michael.hunhoff@mandiant.com
- nursery/delete-user-account michael.hunhoff@mandiant.com
- nursery/list-domain-servers michael.hunhoff@mandiant.com
- nursery/list-groups-for-user-account michael.hunhoff@mandiant.com
- nursery/list-user-account-groups michael.hunhoff@mandiant.com
- nursery/list-user-accounts-for-group michael.hunhoff@mandiant.com
- nursery/list-user-accounts michael.hunhoff@mandiant.com
- nursery/parse-url michael.hunhoff@mandiant.com
- nursery/register-raw-input-devices michael.hunhoff@mandiant.com
- anti-analysis/packer/gopacker/packed-with-gopacker jared.wilson@mandiant.com
- host-interaction/driver/create-device-object @mr-tz
- host-interaction/process/create/execute-command @mr-tz
- data-manipulation/encryption/create-new-key-via-cryptacquirecontext chuong.dong@mandiant.com
- host-interaction/log/clfs/append-data-to-clfs-log-container blaine.stancill@mandiant.com
- host-interaction/log/clfs/read-data-from-clfs-log-container blaine.stancill@mandiant.com
- data-manipulation/encryption/hc-128/encrypt-data-using-hc-128-via-wolfssl blaine.stancill@mandiant.com
- c2/shell/create-unix-reverse-shell joakim@intezer.com
- c2/shell/execute-shell-command-received-from-socket joakim@intezer.com
- collection/get-current-user joakim@intezer.com
- host-interaction/file-system/change-file-permission joakim@intezer.com
- host-interaction/hardware/memory/get-memory-information joakim@intezer.com
- host-interaction/mutex/lock-file joakim@intezer.com
- host-interaction/os/version/get-kernel-version joakim@intezer.com
- host-interaction/os/version/get-linux-distribution joakim@intezer.com
- host-interaction/process/terminate/terminate-process-via-kill joakim@intezer.com
- lib/duplicate-stdin-and-stdout joakim@intezer.com
- nursery/capture-network-configuration-via-ifconfig joakim@intezeer.com
- nursery/collect-ssh-keys joakim@intezer.com
- nursery/enumerate-processes-via-procfs joakim@intezer.com
- nursery/interact-with-iptables joakim@intezer.com
- persistence/persist-via-desktop-autostart joakim@intezer.com
- persistence/persist-via-shell-profile-or-rc-file joakim@intezer.com
- persistence/service/persist-via-rc-script joakim@intezer.com
- collection/get-current-user-on-linux joakim@intezer.com
- collection/network/get-mac-address-on-windows moritz.raabe@mandiant.com
- host-interaction/file-system/read/read-file-on-linux moritz.raabe@mandiant.com joakim@intezer.com
- host-interaction/file-system/read/read-file-on-windows moritz.raabe@mandiant.com
- host-interaction/file-system/write/write-file-on-windows william.ballenthin@mandiant.com
- host-interaction/os/info/get-system-information-on-windows moritz.raabe@mandiant.com joakim@intezer.com
- host-interaction/process/create/create-process-on-windows moritz.raabe@mandiant.com
- linking/runtime-linking/link-function-at-runtime-on-windows moritz.raabe@mandiant.com
- nursery/create-process-on-linux joakim@intezer.com
- nursery/enumerate-files-on-linux william.ballenthin@mandiant.com
- nursery/get-mac-address-on-linux joakim@intezer.com
- nursery/get-system-information-on-linux joakim@intezer.com
- nursery/link-function-at-runtime-on-linux joakim@intezer.com
- nursery/write-file-on-linux joakim@intezer.com
- communication/socket/tcp/send/obtain-transmitpackets-callback-function-via-wsaioctl jonathan.lepore@mandiant.com
- nursery/linked-against-cpp-http-library @mr-tz
- nursery/linked-against-cpp-json-library @mr-tz

### Bug Fixes

- main: fix `KeyError: 0` when reporting results @williballehtin #703
- main: fix potential false negatives due to namespaces across scopes @williballenthin #721
- linter: suppress some warnings about imports from ntdll/ntoskrnl @williballenthin #743
- linter: suppress some warnings about missing examples in the nursery @williballenthin #747

### capa explorer IDA Pro plugin

- explorer: add additional filter logic when displaying matches by function #686 @mike-hunhoff
- explorer: remove duplicate check when saving file #687 @mike-hunhoff
- explorer: update IDA extractor to use non-canon mnemonics #688 @mike-hunhoff
- explorer: allow user to add specified number of bytes when adding a Bytes feature in the Rule Generator #689 @mike-hunhoff
- explorer: enforce max column width Features and Editor panes #691 @mike-hunhoff
- explorer: add option to limit features to currently selected disassembly address #692 @mike-hunhoff
- explorer: update support documentation and runtime checks #741 @mike-hunhoff
- explorer: small performance boost to rule generator search functionality #742 @mike-hunhoff
- explorer: add support for arch, os, and format features #758 @mike-hunhoff
- explorer: improve parsing algorithm for rule generator feature editor #768 @mike-hunhoff

### Development

### Raw diffs
- [capa v2.0.0...v3.0.0](https://github.com/mandiant/capa/compare/v2.0.0...v3.0.0)
- [capa-rules v2.0.0...v3.0.0](https://github.com/mandiant/capa-rules/compare/v2.0.0...v3.0.0)


## v2.0.0 (2021-07-19)

We are excited to announce version 2.0! :tada:
capa 2.0:
- enables anyone to contribute rules more easily
- is the first Python 3 ONLY version
- provides more concise and relevant result via identification of library functions using FLIRT
  ![capa v2.0 results ignoring library code functions](doc/img/changelog/flirt-ignore.png)
- includes many features and enhancements for the capa explorer IDA plugin
- adds 93 new rules, including all new techniques introduced in MITRE ATT&CK v9

A huge thanks to everyone who submitted issues, provided feedback, and contributed code and rules. Many colleagues across dozens of organizations have volunteered their experience to improve this tool! :heart:


### New Features

- rules: update ATT&CK and MBC mappings https://github.com/mandiant/capa-rules/pull/317 @williballenthin
- main: use FLIRT signatures to identify and ignore library code #446 @williballenthin
- tests: update test cases and caching #545 @mr-tz
- scripts: capa2yara.py convert capa rules to YARA rules #561 @ruppde
- rule: add file-scope feature (`function-name`) for recognized library functions #567 @williballenthin
- main: auto detect shellcode based on file extension #516 @mr-tz
- main: more detailed progress bar output when matching functions #562 @mr-tz
- main: detect file limitations without doing code analysis for better performance #583 @williballenthin
- show-features: don't show features from library functions #569 @williballenthin
- linter: summarize results at the end #571 @williballenthin
- linter: check for `or` with always true child statement, e.g. `optional`, colors #348 @mr-tz

### Breaking Changes

- py3: drop Python 2 support #480 @Ana06
- meta: added `library_functions` field, `feature_counts.functions` does not include library functions any more #562 @mr-tz
- json: results document now contains parsed ATT&CK and MBC fields instead of canonical representation #526 @mr-tz
- json: record all matching strings for regex #159 @williballenthin
- main: implement file limitations via rules not code #390 @williballenthin
- json: correctly render negative offsets #619 @williballenthin
- library: remove logic from `__init__.py` throughout #622 @williballenthin

### New Rules (93)

- anti-analysis/packer/amber/packed-with-amber @gormaniac
- collection/file-managers/gather-3d-ftp-information @re-fox
- collection/file-managers/gather-alftp-information @re-fox
- collection/file-managers/gather-bitkinex-information @re-fox
- collection/file-managers/gather-blazeftp-information @re-fox
- collection/file-managers/gather-bulletproof-ftp-information @re-fox
- collection/file-managers/gather-classicftp-information @re-fox
- collection/file-managers/gather-coreftp-information @re-fox
- collection/file-managers/gather-cuteftp-information @re-fox
- collection/file-managers/gather-cyberduck-information @re-fox
- collection/file-managers/gather-direct-ftp-information @re-fox
- collection/file-managers/gather-directory-opus-information @re-fox
- collection/file-managers/gather-expandrive-information @re-fox
- collection/file-managers/gather-faststone-browser-information @re-fox
- collection/file-managers/gather-fasttrack-ftp-information @re-fox
- collection/file-managers/gather-ffftp-information @re-fox
- collection/file-managers/gather-filezilla-information @re-fox
- collection/file-managers/gather-flashfxp-information @re-fox
- collection/file-managers/gather-fling-ftp-information @re-fox
- collection/file-managers/gather-freshftp-information @re-fox
- collection/file-managers/gather-frigate3-information @re-fox
- collection/file-managers/gather-ftp-commander-information @re-fox
- collection/file-managers/gather-ftp-explorer-information @re-fox
- collection/file-managers/gather-ftp-voyager-information @re-fox
- collection/file-managers/gather-ftpgetter-information @re-fox
- collection/file-managers/gather-ftpinfo-information @re-fox
- collection/file-managers/gather-ftpnow-information @re-fox
- collection/file-managers/gather-ftprush-information @re-fox
- collection/file-managers/gather-ftpshell-information @re-fox
- collection/file-managers/gather-global-downloader-information @re-fox
- collection/file-managers/gather-goftp-information @re-fox
- collection/file-managers/gather-leapftp-information @re-fox
- collection/file-managers/gather-netdrive-information @re-fox
- collection/file-managers/gather-nexusfile-information @re-fox
- collection/file-managers/gather-nova-ftp-information @re-fox
- collection/file-managers/gather-robo-ftp-information @re-fox
- collection/file-managers/gather-securefx-information @re-fox
- collection/file-managers/gather-smart-ftp-information @re-fox
- collection/file-managers/gather-softx-ftp-information @re-fox
- collection/file-managers/gather-southriver-webdrive-information @re-fox
- collection/file-managers/gather-staff-ftp-information @re-fox
- collection/file-managers/gather-total-commander-information @re-fox
- collection/file-managers/gather-turbo-ftp-information @re-fox
- collection/file-managers/gather-ultrafxp-information @re-fox
- collection/file-managers/gather-winscp-information @re-fox
- collection/file-managers/gather-winzip-information @re-fox
- collection/file-managers/gather-wise-ftp-information @re-fox
- collection/file-managers/gather-ws-ftp-information @re-fox
- collection/file-managers/gather-xftp-information @re-fox
- data-manipulation/compression/decompress-data-using-aplib @r3c0nst @mr-tz
- host-interaction/bootloader/disable-code-signing @williballenthin
- host-interaction/bootloader/manipulate-boot-configuration @williballenthin
- host-interaction/driver/disable-driver-code-integrity @williballenthin
- host-interaction/file-system/bypass-mark-of-the-web @williballenthin
- host-interaction/network/domain/get-domain-information @recvfrom
- host-interaction/session/get-logon-sessions @recvfrom
- linking/runtime-linking/resolve-function-by-fin8-fasthash @r3c0nst @mr-tz
- nursery/build-docker-image @williballenthin
- nursery/create-container @williballenthin
- nursery/encrypt-data-using-fakem-cipher @mike-hunhoff
- nursery/list-containers @williballenthin
- nursery/run-in-container @williballenthin
- persistence/registry/appinitdlls/disable-appinit_dlls-code-signature-enforcement @williballenthin
- collection/password-manager/steal-keepass-passwords-using-keefarce @Ana06
- host-interaction/network/connectivity/check-internet-connectivity-via-wininet matthew.williams@mandiant.com michael.hunhoff@mandiant.com
- nursery/create-bits-job @mr-tz
- nursery/execute-syscall-instruction @kulinacs @mr-tz
- nursery/connect-to-wmi-namespace-via-wbemlocator michael.hunhoff@mandiant.com
- anti-analysis/obfuscation/obfuscated-with-callobfuscator johnk3r
- executable/installer/inno-setup/packaged-as-an-inno-setup-installer awillia2@cisco.com
- data-manipulation/hashing/djb2/hash-data-using-djb2 awillia2@cisco.com
- data-manipulation/encoding/base64/decode-data-using-base64-via-dword-translation-table gilbert.elliot@mandiant.com
- nursery/list-tcp-connections-and-listeners michael.hunhoff@mandiant.com
- nursery/list-udp-connections-and-listeners michael.hunhoff@mandiant.com
- nursery/log-keystrokes-via-raw-input-data michael.hunhoff@mandiant.com
- nursery/register-http-server-url michael.hunhoff@mandiant.com
- internal/limitation/file/internal-autoit-file-limitation.yml william.ballenthin@mandiant.com
- internal/limitation/file/internal-dotnet-file-limitation.yml william.ballenthin@mandiant.com
- internal/limitation/file/internal-installer-file-limitation.yml william.ballenthin@mandiant.com
- internal/limitation/file/internal-packer-file-limitation.yml william.ballenthin@mandiant.com
- host-interaction/network/domain/enumerate-domain-computers-via-ldap awillia2@cisco.com
- host-interaction/network/domain/get-domain-controller-name awillia2@cisco.com
- internal/limitation/file/internal-visual-basic-file-limitation @mr-tz
- data-manipulation/hashing/md5/hash-data-with-md5 moritz.raabe@mandiant.com
- compiler/autohotkey/compiled-with-autohotkey awillia2@cisco.com
- internal/limitation/file/internal-autohotkey-file-limitation @mr-tz
- host-interaction/process/dump/create-process-memory-minidump michael.hunhoff@mandiant.com
- nursery/get-storage-device-properties michael.hunhoff@mandiant.com
- nursery/execute-shell-command-via-windows-remote-management michael.hunhoff@mandiant.com
- nursery/get-token-privileges michael.hunhoff@mandiant.com
- nursery/prompt-user-for-credentials michael.hunhoff@mandiant.com
- nursery/spoof-parent-pid michael.hunhoff@mandiant.com

### Bug Fixes

- build: use Python 3.8 for PyInstaller to support consistently running across multiple operating systems including Windows 7 #505 @mr-tz
- main: correctly match BB-scope matches at file scope #605 @williballenthin
- main: do not process non-PE files even when --format explicitly provided #664 @mr-tz

### capa explorer IDA Pro plugin
- explorer: IDA 7.6 support #497 @williballenthin
- explorer: explain how to install IDA 7.6 patch to enable the plugin #528 @williballenthin
- explorer: document IDA 7.6sp1 as alternative to the patch #536 @Ana06
- explorer: add support for function-name feature #618 @mike-hunhoff
- explorer: circular import workaround #654 @mike-hunhoff
- explorer: add argument to control whether to automatically analyze when running capa explorer #548 @Ana06
- explorer: extract API features via function names recognized by IDA/FLIRT #661 @mr-tz

### Development

- ci: add capa release link to capa-rules tag #517 @Ana06
- ci, changelog: update `New Rules` section in CHANGELOG automatically https://github.com/mandiant/capa-rules/pull/374 #549 #604 @Ana06
- ci, changelog: support multiple author in sync GH https://github.com/mandiant/capa-rules/pull/378 @Ana06
- ci, lint: check statements for single child statements #563 @mr-tz
- ci: reject PRs without CHANGELOG update to ensure CHANGELOG is kept up-to-date #584 @Ana06
- ci: test that scripts run #660 @mr-tz

### Raw diffs

<!-- The diff uses v1.6.1 because master doesn't include v1.6.2 and v1.6.3 -->
- [capa v1.6.1...v2.0.0](https://github.com/mandiant/capa/compare/v1.6.1...v2.0.0)
- [capa-rules v1.6.1...v2.0.0](https://github.com/mandiant/capa-rules/compare/v1.6.1...v2.0.0)


## v1.6.3 (2021-04-29)

This release adds IDA 7.6 support to capa.

### Changes

- IDA 7.6 support @williballenthin @Ana06

### Raw diffs

  - [capa v1.6.2...v1.6.3](https://github.com/mandiant/capa/compare/v1.6.2...v1.6.3)


## v1.6.2 (2021-04-13)

This release backports a fix to capa 1.6: The Windows binary was built with Python 3.9 which doesn't support Windows 7.

### Bug Fixes

- build: use Python 3.8 for PyInstaller to support consistently running across multiple operating systems including Windows 7 @mr-tz @Ana06

### Raw diffs

  - [capa v1.6.1...v1.6.2](https://github.com/mandiant/capa/compare/v1.6.1...v1.6.2)


## v1.6.1 (2021-04-07)

This release includes several bug fixes, such as a vivisect issue that prevented capa from working on Windows with Python 3. It also adds 17 new rules and a bunch of improvements in the rules and IDA rule generator. We appreciate everyone who opened issues, provided feedback, and contributed code and rules.

### Upcoming changes

**This is the very last capa release that supports Python 2.** The next release will be v2.0 and will have breaking changes, including the removal of Python 2 support.

### New features

- explorer: add support for multi-line tab and SHIFT + Tab #474 @mike-hunhoff

![multi-line tab in rule generator](doc/img/changelog/tab.gif)

### New Rules (17)

- encrypt data using RC4 with custom key via WinAPI @MalwareMechanic
- encrypt data using Curve25519 @dandonov
- packaged as an IExpress self-extracting archive @recvfrom
- create registry key via offline registry library @johnk3r
- open registry key via offline registry library @johnk3r
- query registry key via offline registry library @johnk3r
- set registry key via offline registry library @johnk3r
- delete registry key via offline registry library @johnk3r
- enumerate PE sections @Ana06
- inject DLL reflectively @Ana06
- inspect section memory permissions @Ana06
- parse PE exports @Ana06
- rebuild import table @Ana06
- compare security identifiers @mike-hunhoff
- get user security identifier @mike-hunhoff
- listen for remote procedure calls @mike-hunhoff
- query remote server for available data @mike-hunhoff

### Bug Fixes

- vivisect: update to v1.0.1 which includes bug fix for #459 (capa failed in Windows with Python 3 and vivisect) #512 @williballenthin
- explorer: fix initialize rules directory #464 @mike-hunhoff
- explorer: support subscope rules #493 @mike-hunhoff
- explorer: add checks to validate matched data when searching #500 @mike-hunhoff
- features, explorer: add support for string features with special characters e.g. '\n' #468 @mike-hunhoff

### Changes

- vivisect: raises `IncompatibleVivVersion` instead of `UnicodeDecodeError` when using incompatible Python 2 `.viv` files with Python3 #479 @Ana06
- explorer: improve settings modification #465 @mike-hunhoff
- rules: improvements @mr-tz, @re-fox, @mike-hunhoff
- rules, lint: enforce string with double quotes formatting in rules #468 @mike-hunhoff
- lint: ensure LF end of line #485 #486 @mr-tz
- setup: pin dependencies #513 #504 @Ana06 @mr-tz

### Development

- ci: test on Windows, Ubuntu, macOS across Python versions #470 @mr-tz @Ana06
- ci: pin OS versions #491 @williballenthin
- ci: tag capa-rules on release #476 @Ana06
- doc: document release process #476 @Ana06
- doc: Improve README badges #477 #478 @ana06 @mr-tz
- doc: update capa explorer documentation #503 @mike-hunhoff
- doc: add PR template #495 @mr-tz
- changelog: document incompatibility of viv files #475 @Ana06
- rule loading: ignore files starting with .git #492 @mr-tz

### Raw diffs

  - [capa v1.6.0...v1.6.1](https://github.com/mandiant/capa/compare/v1.6.0...v1.6.1)
  - [capa-rules v1.6.0...v1.6.1](https://github.com/mandiant/capa-rules/compare/v1.6.0...v1.6.1)


## v1.6.0 (2021-03-09)

This release adds the capa explorer rule generator plugin for IDA Pro, vivisect support for Python 3 and 12 new rules. We appreciate everyone who opened issues, provided feedback, and contributed code and rules. Thank you also to the vivisect development team (@rakuy0, @atlas0fd00m) for the Python 3 support (`vivisect==1.0.0`) and the fixes for Python 2 (`vivisect==0.2.1`).

### Rule Generator IDA Plugin

The capa explorer IDA plugin now helps you quickly build new capa rules using features extracted directly from your IDA database. Without leaving the plugin interface you can use the features extracted by capa explorer to develop and test new rules and save your work directly to your capa rules directory. To get started select the new `Rule Generator` tab, navigate to a function in the IDA `Disassembly` view, and click `Analyze`. For more information check out the capa explorer [readme](https://github.com/mandiant/capa/blob/master/capa/ida/plugin/README.md).

![](doc/img/rulegen_expanded.png)

### Python 2/3 vivisect workspace compatibility

This version of capa adds Python 3 support in vivisect. Note that `.viv` files (generated by vivisect) are not compatible between Python 2 and Python 3. When updating to Python 3 you need to delete all the `.viv` files for capa to work.

If you get the following error (or a similar one), you most likely need to delete `.viv` files:
```
UnicodeDecodeError: 'ascii' codec can't decode byte 0x90 in position 2: ordinal not in range(128)
```

### Upcoming changes

**This is the last capa release that supports Python 2.** The next release will be v2.0 and will have breaking changes, including the removal of Python 2 support.

If you have workflows that rely on the Python 2 version and need future maintenance, please reach out. We may be able to supply limited backports of key fixes and features.

### New features

- explorer: Add capa explorer rule generator plugin for IDA Pro. Now capa explorer helps you build new capa rules!  #426, #438, #439 @mike-hunhoff
- python: Python 3 support in vivisect #421 @Ana06
- main: Add backend option in Python 3 to select the backend to be used (either SMDA or vivisect) #421 @Ana06
- python: Python 3 support in IDA #429, #437 @mike-hunhoff
- ci: test pyinstaller CI #452 @williballenthin
- scripts: enable multiple backends in `show-features.py` #429 @mike-hunhoff
- scripts: add `scripts/vivisect-py2-vs-py3.sh`  to compare vivisect Python 2 vs 3 (can easily be modified to test run times and compare different versions) #421 @Ana06

### New Rules (12)

- patch process command line @re-fox @williballenthin (graduated from nursery)
- compiled with dmd @re-fox
- compiled with exe4j @johnk3r
- compiled from Visual Basic @williballenthin
- capture screenshot in Go @TcM1911
- compiled with Nim @mike-hunhoff
- linked against Go process enumeration library @TcM1911
- linked against Go registry library @TcM1911
- linked against Go WMI library @TcM1911
- linked against Go static asset library @TcM1911
- inspect load icon resource @mike-hunhoff
- linked against XZip @mr-tz

### Bug Fixes

- ida: check for unmapped addresses when resolving data references #436 @mike-hunhoff

### Changes

- setup: vivisect v1.0.0 is the default backend for Python3 (it was SMDA before) #421 @Ana06
- setup: bump vivisect to 0.2.1 #454 @mr-tz
- linter: adding ntoskrnl, ntdll overlap lint #428 @mike-hunhoff
- ci: use py3.9 and pyinstaller 4.2 to build standalone binaries #452 @williballenthin
- scripts: remove old migration script #450 @williballenthin

### Development

- main: factor out common cli argument handling #450 @williballenthin

### Raw diffs

  - [capa v1.5.1...v1.6.0](https://github.com/mandiant/capa/compare/v1.5.1...v1.6.0)
  - [capa-rules v1.5.1...v1.6.0](https://github.com/mandiant/capa-rules/compare/v1.5.1...v1.6.0)


## v1.5.1 (2021-02-09)

This release fixes the version number that we forgot to update for v1.5.0 (therefore, v1.5.0 was not published to pypi). It also includes 1 new rule and some rule improvements.

### New Rules (1)

- encrypt data using vest @re-fox

### Raw diffs

  - [capa v1.5.0...v1.5.1](https://github.com/mandiant/capa/compare/v1.5.1...v1.6.0)
  - [capa-rules v1.5.0...v1.5.1](https://github.com/mandiant/capa-rules/compare/v1.5.1...v1.6.0)


## v1.5.0 (2021-02-05)

This release brings support for running capa under Python 3 via [SMDA](https://github.com/danielplohmann/smda), more thorough CI testing and linting, better extraction of strings and byte features, and 50 (!) new rules. We appreciate everyone who opened issues, provided feedback, and contributed code and rules. A special shout out to the following new project contributors:

  - @johnk3r
  - @doomedraven
  - @stvemillertime
  - @itreallynick
  - @0x534a
  
@dzbeck also added [Malware Behavior Catalog](https://github.com/MBCProject/mbc-markdown) (MBC) and ATT&CK mappings for many rules.

Download a standalone binary below and checkout the readme [here on GitHub](https://github.com/mandiant/capa/). Report issues on our [issue tracker](https://github.com/mandiant/capa/issues) and contribute new rules at [capa-rules](https://github.com/mandiant/capa-rules/).


### New Features

  - py3 support via SMDA #355 @danielplohmann @jcrussell
  - scripts: example of using capa as a library #372, #380 @doomedraven
  - ci: enable dependabot #373 @mr-tz
  - ci: lint rules @mr-tz
  - ci: lint rule format #401 @mr-tz
  - freeze: add base address #391 @mr-tz
  - json: meta: add base address #412 @mr-tz

### New Rules (50)

  - 64-bit execution via heavens gate @recvfrom
  - contain anti-disasm techniques @mr-tz
  - check for microsoft office emulation @re-fox
  - check for windows sandbox via device @re-fox
  - check for windows sandbox via dns suffix @re-fox
  - check for windows sandbox via genuine state @re-fox
  - check for windows sandbox via process name @re-fox
  - check for windows sandbox via registry @re-fox
  - capture microphone audio @re-fox
  - capture public ip @re-fox
  - get domain trust relationships @johnk3r
  - check HTTP status code @mr-tz
  - compiled with perl2exe @re-fox
  - compiled with ps2exe @re-fox
  - compiled with pyarmor @stvemillertime, @itreallynick
  - validate payment card number using luhn algorithm @re-fox
  - hash data using fnv @re-fox @mr-tz
  - generate random numbers via WinAPI @mike-hunhoff @johnk3r
  - enumerate files recursively @re-fox
  - get file system object information @mike-hunhoff
  - read virtual disk @re-fox
  - register minifilter driver @mike-hunhoff
  - start minifilter driver @mike-hunhoff
  - enumerate gui resources @johnk3r
  - simulate CTRL ALT DEL @mike-hunhoff
  - hijack thread execution @0x534a
  - inject dll @0x534a
  - inject pe @0x534a
  - create or open registry key @mike-hunhoff
  - delete registry value @mike-hunhoff
  - query or enumerate registry key @mike-hunhoff
  - query or enumerate registry value @mike-hunhoff
  - resume thread @0x534a
  - suspend thread @0x534a
  - allocate memory @0x534a
  - allocate RW memory @0x534a
  - contain pusha popa sequence @mr-tz
  - create or open file @mike-hunhoff
  - open process @0x534a
  - open thread @0x534a
  - get kernel32 base address @mr-tz
  - get ntdll base address @mr-tz
  - encrypt or decrypt data via BCrypt @mike-hunhoff
  - generate random numbers using the Delphi LCG @williballenthin
  - hash data via BCrypt @mike-hunhoff
  - migrate process to active window station @williballenthin
  - patch process command line @williballenthin
  - resolve function by hash @williballenthin
  - persist via Winlogon Helper DLL registry key @0x534a
  - schedule task via command line @0x534a

### Bug Fixes

  - doc: pyinstaller build process @mr-tz
  - ida: better bytes extraction #409 @mike-hunhoff
  - viv: better unicode string extraction #364 @mike-hunhoff
  - viv: better unicode string extraction #378 @mr-tz
  - viv: more xor instructions #379 @mr-tz
  - viv: decrease logging verbosity #381 @mr-tz
  - rules: fix api description syntax #403 @mike-hunhoff
  - main: disable progress background thread #410 @mike-hunhoff
  
### Changes

  - rules: return lib rules for scopes #398 @mr-tz
  
### Raw diffs

  - [capa v1.4.1...v1.5.0](https://github.com/mandiant/capa/compare/v1.4.1...v1.5.0)
  - [capa-rules v1.4.0...v1.5.0](https://github.com/mandiant/capa-rules/compare/v1.4.0...v1.5.0)

## v1.4.1 (2020-10-23)

This release fixes an issue building capa on our CI server, which prevented us from building standalone binaries for v1.4.1.

### Bug Fixes

  - install VC dependencies for Python 2.7 during Windows build
  
### Raw diffs

  - [capa v1.4.0...v1.4.1](https://github.com/mandiant/capa/compare/v1.4.0...v1.4.1)
  - [capa-rules v1.4.0...v1.4.1](https://github.com/mandiant/capa-rules/compare/v1.4.0...v1.4.1)  

## v1.4.0 (2020-10-23)

This capa release includes changes to the rule parsing, enhanced feature extraction, various bug fixes, and improved capa scripts. Everyone should benefit from the improved functionality and performance. The community helped to add 69 new rules. We appreciate everyone who opened issues, provided feedback, and contributed code and rules. A special shout out to the following new project contributors:

  - @mwilliams31
  - @yt0ng

@dzbeck added [Malware Behavior Catalog](https://github.com/MBCProject/mbc-markdown) (MBC) and ATT&CK mappings for 86 rules.

Download a standalone binary below and checkout the readme [here on GitHub](https://github.com/mandiant/capa/). Report issues on our [issue tracker](https://github.com/mandiant/capa/issues) and contribute new rules at [capa-rules](https://github.com/mandiant/capa-rules/).

### New features

  - script that demonstrates bulk processing @williballenthin #307
  - main: render MBC table @mr-tz #332
  - ida backend: improve detection of APIs called via two or more chained thunks @mike-hunhoff #340
  - viv backend: improve detection of APIs called via two or more chained thunks @mr-tz #341
  - features: extract APIs called via jmp instruction @mr-tz #337

### New rules

  - clear the Windows event log @mike-hunhoff
  - crash the Windows event logging service @mike-hunhoff
  - packed with kkrunchy @re-fox
  - packed with nspack @re-fox
  - packed with pebundle @re-fox
  - packed with pelocknt @re-fox
  - packed with peshield @re-fox
  - packed with petite @re-fox
  - packed with rlpack @re-fox
  - packed with upack @re-fox
  - packed with y0da crypter @re-fox
  - compiled with rust @re-fox
  - compute adler32 checksum @mwilliams31
  - encrypt-data-using-hc-128 @recvfrom
  - manipulate console @williballenthin
  - references logon banner @re-fox
  - terminate process via fastfail @re-fox
  - delete volume shadow copies @mr-tz
  - authenticate HMAC @mr-tz
  - compiled from EPL @williballenthin
  - compiled with Go @williballenthin
  - create Restart Manager session @mike-hunhoff
  - decode data using Base64 via WinAPI @mike-hunhoff
  - empty recycle bin quietly @mwilliams31
  - enumerate network shares @mike-hunhoff
  - hook routines via microsoft detours @williballenthin
  - hooked by API Override @williballenthin
  - impersonate user @mike-hunhoff
  - the @williballenthin packer detection package, thanks to Hexacorn for the data, see https://www.hexacorn.com/blog/2016/12/15/pe-section-names-re-visited/
    - packed with CCG
    - packed with Crunch
    - packed with Dragon Armor
    - packed with enigma
    - packed with Epack
    - packed with MaskPE
    - packed with MEW
    - packed with Mpress
    - packed with Neolite
    - packed with PECompact
    - packed with Pepack
    - packed with Perplex
    - packed with ProCrypt
    - packed with RPCrypt
    - packed with SeauSFX
    - packed with Shrinker
    - packed with Simple Pack
    - packed with StarForce
    - packed with SVKP
    - packed with Themida
    - packed with TSULoader
    - packed with VProtect
    - packed with WWPACK
    - rebuilt by ImpRec
    - packaged as a Pintool
    - packaged as a CreateInstall installer
    - packaged as a WinZip self-extracting archive
  - reference 114DNS DNS server @williballenthin
  - reference AliDNS DNS server @williballenthin
  - reference Cloudflare DNS server @williballenthin
  - reference Comodo Secure DNS server @williballenthin
  - reference Google Public DNS server @williballenthin
  - reference Hurricane Electric DNS server @williballenthin
  - reference kornet DNS server @williballenthin
  - reference L3 DNS server @williballenthin
  - reference OpenDNS DNS server @williballenthin
  - reference Quad9 DNS server @williballenthin
  - reference Verisign DNS server @williballenthin
  - run as service @mike-hunhoff
  - schedule task via ITaskService @mike-hunhoff
  - references DNS over HTTPS endpoints @yt0ng

### Bug fixes

  - ida plugin: fix tree-view exception @mike-hunhoff #315
  - ida plugin: fix feature count @mike-hunhoff
  - main: fix reported total rule count @williballenthin #325
  - features: fix handling of API names with multiple periods @mike-hunhoff #329
  - ida backend: find all byte sequences instead of only first @mike-hunhoff #335
  - features: display 0 value @mr-tz #338
  - ida backend: extract ordinal and name imports @mr-tz #343
  - show-features: improvements and support within IDA @mr-tz #342
  - main: sanity check MBC rendering @williballenthin
  - main: handle sample path that contains non-ASCII characters @mr-tz #328

### Changes

  - rules: use yaml.CLoader for better performance @williballenthin #306
  - rules: parse descriptions for statements @mr-tz #312

### Raw diffs

  - [capa v1.3.0...v1.4.0](https://github.com/mandiant/capa/compare/v1.3.0...v1.4.0)
  - [capa-rules v1.3.0...v1.4.0](https://github.com/mandiant/capa-rules/compare/v1.3.0...v1.4.0)

## v1.3.0 (2020-09-14)

This release brings newly updated mappings to the [Malware Behavior Catalog version 2.0](https://github.com/MBCProject/mbc-markdown), many enhancements to the IDA Pro plugin, [flare-capa on PyPI](https://pypi.org/project/flare-capa/), a bunch of bug fixes to improve feature extraction, and four new rules. We received contributions from ten reverse engineers, including seven new ones:

  - @dzbeck
  - @recvfrom
  - @toomanybananas
  - @cclauss 
  - @adamprescott91 
  - @weslambert
  - @stevemk14ebr 
  
Download a standalone binary below and checkout the readme [here on GitHub](https://github.com/mandiant/capa/). Report issues on our [issue tracker](https://github.com/mandiant/capa/issues) and contribute new rules at [capa-rules](https://github.com/mandiant/capa-rules/).

### Key changes to IDA Plugin

The IDA Pro integration is now distributed as a real plugin, instead of a script. This enables a few things:

  - keyboard shortcuts and file menu integration
  - updates distributed PyPI/`pip install --upgrade` without touching your `%IDADIR%`
  - generally doing thing the "right way"

How to get this new version? Its easy: download [capa_explorer.py](https://raw.githubusercontent.com/mandiant/capa/master/capa/ida/plugin/capa_explorer.py) to your IDA plugins directory and update your capa installation (incidentally, this is a good opportunity to migrate to `pip install flare-capa` instead of git checkouts). Now you should see the plugin listed in the `Edit > Plugins > FLARE capa explorer` menu in IDA. 

Please refer to the plugin [readme](https://github.com/mandiant/capa/blob/master/capa/ida/plugin/README.md) for additional information on installing and using the IDA Pro plugin.

Please open an issue in this repository if you notice anything weird.
 
### New features

  - ida plugin: now a real plugin, not a script @mike-hunhoff 
  - core: distributed via PyPI as [flare-capa](https://pypi.org/project/flare-capa/) @williballenthin 
  - features: enable automatic A/W handling for imports @williballenthin @Ana06 #246 
  - ida plugin: persist rules directory setting via [ida-settings](https://github.com/williballenthin/ida-settings) @williballenthin #268
  - ida plugin: add search bar to results view @williballenthin #285
  - ida plugin: add `Analyze` and `Reset` buttons to tree view @mike-hunhoff #304
  - ida plugin: add status label to tree view @mike-hunhoff
  - ida plugin: add progress indicator @mike-hunhoff, @mr-tz

### New rules

  - compiled with py2exe @re-fox
  - resolve path using msvcrt @re-fox 
  - decompress data using QuickLZ @edeca
  - encrypt data using sosemanuk @recvfrom 

### Bug fixes

  - rule: reduce FP in DNS resolution @toomanybananas
  - engine: report correct strings matched via regex @williballenthin #262 
  - formatter: correctly format descriptions in two-line syntax @williballenthin @recvfrom #263 
  - viv: better extract offsets from SibOper operands @williballenthin @edeca #276 
  - import-to-ida: fix import error @cclauss 
  - viv: don't write settings to ~/.viv/viv.json @williballenthin @rakuy0 @weslambert #244
  - ida plugin: remove dependency loop that resulted in unnecessary overhead @mike-hunhoff #303
  - ida plugin: correctly highlight regex matches in IDA Disassembly view @mike-hunhoff #305
  - ida plugin: better handle rule directory prompt and failure case @stevemk14ebr @mike-hunhoff #309

### Changes

  - rules: update meta mapping to MBC 2.0! @dzbeck
  - render: don't display rules that are also matched by other rules @williballenthin @Ana06 #224
  - ida plugin: simplify tabs, removing summary and adding detail to results view @williballenthin #286
  - ida plugin: analysis is no longer automatically started when plugin is first opened @mike-hunhoff #304
  - ida plugin: user must manually select a capa rules directory before analysis can be performed @mike-hunhoff
  - ida plugin: user interface controls are disabled until analysis is performed @mike-hunhoff #304

### Raw diffs

  - [capa v1.2.0...v1.3.0](https://github.com/mandiant/capa/compare/v1.2.0...v1.3.0)
  - [capa-rules v1.2.0...v1.3.0](https://github.com/mandiant/capa-rules/compare/v1.2.0...v1.3.0)

## v1.2.0 (2020-08-31)

This release brings UI enhancements, especially for the IDA Pro plugin, 
investment towards py3 support,
fixes some bugs identified by the community, 
and 46 (!) new rules.
We received contributions from ten reverse engineers, including five new ones:

  - @agithubuserlol
  - @recvfrom
  - @D4nch3n
  - @edeca
  - @winniepe 
  
Download a standalone binary below and checkout the readme [here on GitHub](https://github.com/mandiant/capa/).
Report issues on our [issue tracker](https://github.com/mandiant/capa/issues)
and contribute new rules at [capa-rules](https://github.com/mandiant/capa-rules/).
 
### New features

  - ida plugin: display arch flavors @mike-hunhoff
  - ida plugin: display block descriptions @mike-hunhoff
  - ida backend: extract features from nested pointers @mike-hunhoff
  - main: show more progress output @williballenthin
  - core: pin dependency versions #258 @recvfrom

### New rules
  - bypass UAC via AppInfo ALPC @agithubuserlol
  - bypass UAC via token manipulation @agithubuserlol
  - check for sandbox and av modules @re-fox
  - check for sandbox username @re-fox
  - check if process is running under wine @re-fox
  - validate credit card number using luhn algorithm @re-fox
  - validate credit card number using luhn algorithm with no lookup table @re-fox
  - hash data using FNV @edeca @mr-tz
  - link many functions at runtime @mr-tz
  - reference public RSA key @mr-tz
  - packed with ASPack @williballenthin
  - delete internet cache @mike-hunhoff
  - enumerate internet cache @mike-hunhoff
  - send ICMP echo request @mike-hunhoff
  - check for debugger via API @mike-hunhoff
  - check for hardware breakpoints @mike-hunhoff
  - check for kernel debugger via shared user data structure @mike-hunhoff
  - check for protected handle exception @mike-hunhoff
  - check for software breakpoints @mike-hunhoff
  - check for trap flag exception @mike-hunhoff
  - check for unexpected memory writes @mike-hunhoff
  - check process job object @mike-hunhoff
  - reference anti-VM strings targeting Parallels @mike-hunhoff
  - reference anti-VM strings targeting Qemu @mike-hunhoff
  - reference anti-VM strings targeting VirtualBox @mike-hunhoff
  - reference anti-VM strings targeting VirtualPC @mike-hunhoff
  - reference anti-VM strings targeting VMWare @mike-hunhoff
  - reference anti-VM strings targeting Xen @mike-hunhoff
  - reference analysis tools strings @mike-hunhoff
  - reference WMI statements @mike-hunhoff
  - get number of processor cores @mike-hunhoff
  - get number of processors @mike-hunhoff
  - enumerate disk properties @mike-hunhoff
  - get disk size @mike-hunhoff
  - get process heap flags @mike-hunhoff
  - get process heap force flags @mike-hunhoff
  - get Explorer PID @mike-hunhoff
  - delay execution @mike-hunhoff
  - check for process debug object @mike-hunhoff
  - check license value @mike-hunhoff
  - check ProcessDebugFlags @mike-hunhoff
  - check ProcessDebugPort @mike-hunhoff
  - check SystemKernelDebuggerInformation @mike-hunhoff
  - check thread yield allowed @mike-hunhoff
  - enumerate system firmware tables @mike-hunhoff
  - get system firmware table @mike-hunhoff
  - hide thread from debugger @mike-hunhoff

### Bug fixes

  - ida backend: extract unmapped immediate number features @mike-hunhoff
  - ida backend: fix stack cookie check #257 @mike-hunhoff
  - viv backend: better extract gs segment access @williballenthin
  - core: enable counting of string features #241 @D4nch3n @williballenthin
  - core: enable descriptions on feature with arch flavors @mike-hunhoff
  - core: update git links for non-SSH access #259 @recvfrom

### Changes

  - ida plugin: better default display showing first level nesting @winniepe
  - remove unused `characteristic(switch)` feature @ana06
  - prepare testing infrastructure for multiple backends/py3 @williballenthin
  - ci: zip build artifacts @ana06
  - ci: build all supported python versions @ana06
  - code style and formatting @mr-tz

### Raw diffs

  - [capa v1.1.0...v1.2.0](https://github.com/mandiant/capa/compare/v1.1.0...v1.2.0)
  - [capa-rules v1.1.0...v1.2.0](https://github.com/mandiant/capa-rules/compare/v1.1.0...v1.2.0)

## v1.1.0 (2020-08-05)

This release brings new rule format updates, such as adding `offset/x32` and negative offsets,
fixes some bugs identified by the community, and 28 (!) new rules.
We received contributions from eight reverse engineers, including four new ones:

  - @re-fox
  - @psifertex
  - @bitsofbinary
  - @threathive
  
Download a standalone binary below and checkout the readme [here on GitHub](https://github.com/mandiant/capa/). Report issues on our [issue tracker](https://github.com/mandiant/capa/issues) and contribute new rules at [capa-rules](https://github.com/mandiant/capa-rules/).
  
### New features

  - import: add Binary Ninja import script #205 #207 @psifertex
  - rules: offsets can be negative #197 #208 @williballenthin
  - rules: enable descriptions for statement nodes #194 #209 @Ana06
  - rules: add arch flavors to number and offset features #210 #216 @williballenthin
  - render: show SHA1/SHA256 in default report #164 @threathive
  - tests: add tests for IDA Pro backend #202 @williballenthin
  
### New rules

  - check for unmoving mouse cursor @BitsOfBinary
  - check mutex and exit @re-fox
  - parse credit card information @re-fox
  - read ini file @re-fox
  - validate credit card number with luhn algorithm @re-fox
  - change the wallpaper @re-fox
  - acquire debug privileges @williballenthin
  - import public key @williballenthin
  - terminate process by name @williballenthin
  - encrypt data using DES @re-fox
  - encrypt data using DES via WinAPI @re-fox
  - hash data using sha1 via x86 extensions @re-fox
  - hash data using sha256 via x86 extensions @re-fox
  - capture network configuration via ipconfig @re-fox
  - hash data via WinCrypt @mike-hunhoff
  - get file attributes @mike-hunhoff
  - allocate thread local storage @mike-hunhoff
  - get thread local storage value @mike-hunhoff
  - set thread local storage @mike-hunhoff
  - get session integrity level @mike-hunhoff
  - add file to cabinet file @mike-hunhoff
  - flush cabinet file @mike-hunhoff
  - open cabinet file @mike-hunhoff
  - gather firefox profile information @re-fox
  - encrypt data using skipjack @re-fox
  - encrypt data using camellia @re-fox
  - hash data using tiger @re-fox
  - encrypt data using blowfish @re-fox
  - encrypt data using twofish @re-fox

### Bug fixes

  - linter: fix exception when examples is `None` @Ana06
  - linter: fix suggested recommendations via templating @williballenthin
  - render: fix exception when rendering counts @williballenthin
  - render: fix render of negative offsets @williballenthin
  - extractor: fix segmentation violation from vivisect @williballenthin
  - main: fix crash when .viv cannot be saved #168 @secshoggoth @williballenthin
  - main: fix shellcode .viv save path @williballenthin

### Changes

  - doc: explain how to bypass gatekeeper on macOS @psifertex
  - doc: explain supported linux distributions @Ana06
  - doc: explain submodule update with --init @psifertex
  - main: improve program help output @mr-tz
  - main: disable progress when run in quiet mode @mr-tz
  - main: assert supported IDA versions @mr-tz
  - extractor: better identify nested pointers to strings @williballenthin
  - setup: specify vivisect download url @Ana06
  - setup: pin vivisect version @williballenthin
  - setup: bump vivisect dependency version @williballenthin
  - setup: set Python project name to `flare-capa` @williballenthin
  - ci: run tests and linter via GitHub Actions @Ana06
  - hooks: run style checkers and hide stashed output @Ana06
  - linter: ignore period in rule filename @williballenthin
  - linter: warn on nursery rule with no changes needed @williballenthin

### Raw diffs

  - [capa v1.0.0...v1.1.0](https://github.com/mandiant/capa/compare/v1.0.0...v1.1.0)
  - [capa-rules v1.0.0...v1.1.0](https://github.com/mandiant/capa-rules/compare/v1.0.0...v1.1.0)<|MERGE_RESOLUTION|>--- conflicted
+++ resolved
@@ -82,11 +82,8 @@
 - dotnet: address unhandled exceptions with improved type checking #1230 @mike-hunhoff
 - fix import-to-ida script formatting #1208 @williballenthin
 - render: fix verbose rendering of scopes #1263 @williballenthin
-<<<<<<< HEAD
 - rules: better detect invalid rules #1282 @williballenthin
-=======
 - show-features: better render strings with embedded whitespace #1267 @williballenthin
->>>>>>> a273ad31
 
 ### capa explorer IDA Pro plugin
 - fix: display instruction items #1154 @mr-tz
