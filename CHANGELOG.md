# Change Log

## master (unreleased)

### New Features

- all: add support for ELF files #700 @Adir-Shemesh @TcM1911
- rule format: add feature `format: ` for file format, like `format: pe` #723 @williballenthin
- rule format: add feature `arch: ` for architecture, like `arch: amd64` #723 @williballenthin
- rule format: add feature `os: ` for operating system, like `os: windows` #723 @williballenthin
- rule format: add feature `substring: ` for verbatim strings with leading/trailing wildcards #737 @williballenthin
- scripts: add `profile-memory.py` for profiling memory usage #736 @williballenthin

### Breaking Changes

- legacy term `arch` (i.e., "x32") is now called `bitness` @williballenthin

### New Rules (44)

- collection/webcam/capture-webcam-image johnk3r
- nursery/list-drag-and-drop-files michael.hunhoff@fireeye.com
- nursery/monitor-clipboard-content michael.hunhoff@fireeye.com
- nursery/monitor-local-ipv4-address-changes michael.hunhoff@fireeye.com
- nursery/load-windows-common-language-runtime michael.hunhoff@fireeye.com
- nursery/resize-volume-shadow-copy-storage michael.hunhoff@fireeye.com
- nursery/add-user-account-group michael.hunhoff@fireeye.com
- nursery/add-user-account-to-group michael.hunhoff@fireeye.com
- nursery/add-user-account michael.hunhoff@fireeye.com
- nursery/change-user-account-password michael.hunhoff@fireeye.com
- nursery/delete-user-account-from-group michael.hunhoff@fireeye.com
- nursery/delete-user-account-group michael.hunhoff@fireeye.com
- nursery/delete-user-account michael.hunhoff@fireeye.com
- nursery/list-domain-servers michael.hunhoff@fireeye.com
- nursery/list-groups-for-user-account michael.hunhoff@fireeye.com
- nursery/list-user-account-groups michael.hunhoff@fireeye.com
- nursery/list-user-accounts-for-group michael.hunhoff@fireeye.com
- nursery/list-user-accounts michael.hunhoff@fireeye.com
- nursery/parse-url michael.hunhoff@fireeye.com
- nursery/register-raw-input-devices michael.hunhoff@fireeye.com
- anti-analysis/packer/gopacker/packed-with-gopacker jared.wilson@fireeye.com
- host-interaction/driver/create-device-object @mr-tz
- host-interaction/process/create/execute-command @mr-tz
- data-manipulation/encryption/create-new-key-via-cryptacquirecontext chuong.dong@fireeye.com
- host-interaction/log/clfs/append-data-to-clfs-log-container blaine.stancill@mandiant.com
- host-interaction/log/clfs/read-data-from-clfs-log-container blaine.stancill@mandiant.com
- data-manipulation/encryption/hc-128/encrypt-data-using-hc-128-via-wolfssl blaine.stancill@mandiant.com
- c2/shell/create-unix-reverse-shell joakim@intezer.com
- c2/shell/execute-shell-command-received-from-socket joakim@intezer.com
- collection/get-current-user joakim@intezer.com
- host-interaction/file-system/change-file-permission joakim@intezer.com
- host-interaction/hardware/memory/get-memory-information joakim@intezer.com
- host-interaction/mutex/lock-file joakim@intezer.com
- host-interaction/os/version/get-kernel-version joakim@intezer.com
- host-interaction/os/version/get-linux-distribution joakim@intezer.com
- host-interaction/process/terminate/terminate-process-via-kill joakim@intezer.com
- lib/duplicate-stdin-and-stdout joakim@intezer.com
- nursery/capture-network-configuration-via-ifconfig joakim@intezeer.com
- nursery/collect-ssh-keys joakim@intezer.com
- nursery/enumerate-processes-via-procfs joakim@intezer.com
- nursery/interact-with-iptables joakim@intezer.com
- persistence/persist-via-desktop-autostart joakim@intezer.com
- persistence/persist-via-shell-profile-or-rc-file joakim@intezer.com
- persistence/service/persist-via-rc-script joakim@intezer.com
-

### Bug Fixes

- main: fix `KeyError: 0` when reporting results @williballehtin #703
- main: fix potential false negatives due to namespaces across scopes @williballenthin #721

### capa explorer IDA Pro plugin

- explorer: add additional filter logic when displaying matches by function #686 @mike-hunhoff
- explorer: remove duplicate check when saving file #687 @mike-hunhoff
- explorer: update IDA extractor to use non-canon mnemonics #688 @mike-hunhoff
<<<<<<< HEAD
- explorer: small performance boost to rule generator search functionality #742 @mike-hunhoff
=======
- explorer: allow user to add specified number of bytes when adding a Bytes feature in the Rule Generator #689 @mike-hunhoff
- explorer: enforce max column width Features and Editor panes #691 @mike-hunhoff
- explorer: add option to limit features to currently selected disassembly address #692 @mike-hunhoff
- explorer: update support documentation and runtime checks #741 @mike-hunhoff
>>>>>>> 8d2595a6

### Development

### Raw diffs
- [capa v2.0.0...master](https://github.com/fireeye/capa/compare/v2.0.0...master)
- [capa-rules v2.0.0...master](https://github.com/fireeye/capa-rules/compare/v2.0.0...master)


## v2.0.0 (2021-07-19)

We are excited to announce version 2.0! :tada:
capa 2.0:
- enables anyone to contribute rules more easily
- is the first Python 3 ONLY version
- provides more concise and relevant result via identification of library functions using FLIRT
  ![capa v2.0 results ignoring library code functions](doc/img/changelog/flirt-ignore.png)
- includes many features and enhancements for the capa explorer IDA plugin
- adds 93 new rules, including all new techniques introduced in MITRE ATT&CK v9

A huge thanks to everyone who submitted issues, provided feedback, and contributed code and rules. Many colleagues across dozens of organizations have volunteered their experience to improve this tool! :heart:


### New Features

- rules: update ATT&CK and MBC mappings https://github.com/fireeye/capa-rules/pull/317 @williballenthin
- main: use FLIRT signatures to identify and ignore library code #446 @williballenthin
- tests: update test cases and caching #545 @mr-tz
- scripts: capa2yara.py convert capa rules to YARA rules #561 @ruppde
- rule: add file-scope feature (`function-name`) for recognized library functions #567 @williballenthin
- main: auto detect shellcode based on file extension #516 @mr-tz
- main: more detailed progress bar output when matching functions #562 @mr-tz
- main: detect file limitations without doing code analysis for better performance #583 @williballenthin
- show-features: don't show features from library functions #569 @williballenthin
- linter: summarize results at the end #571 @williballenthin
- linter: check for `or` with always true child statement, e.g. `optional`, colors #348 @mr-tz

### Breaking Changes

- py3: drop Python 2 support #480 @Ana06
- meta: added `library_functions` field, `feature_counts.functions` does not include library functions any more #562 @mr-tz
- json: results document now contains parsed ATT&CK and MBC fields instead of canonical representation #526 @mr-tz
- json: record all matching strings for regex #159 @williballenthin
- main: implement file limitations via rules not code #390 @williballenthin
- json: correctly render negative offsets #619 @williballenthin
- library: remove logic from `__init__.py` throughout #622 @williballenthin

### New Rules (93)

- anti-analysis/packer/amber/packed-with-amber @gormaniac
- collection/file-managers/gather-3d-ftp-information @re-fox
- collection/file-managers/gather-alftp-information @re-fox
- collection/file-managers/gather-bitkinex-information @re-fox
- collection/file-managers/gather-blazeftp-information @re-fox
- collection/file-managers/gather-bulletproof-ftp-information @re-fox
- collection/file-managers/gather-classicftp-information @re-fox
- collection/file-managers/gather-coreftp-information @re-fox
- collection/file-managers/gather-cuteftp-information @re-fox
- collection/file-managers/gather-cyberduck-information @re-fox
- collection/file-managers/gather-direct-ftp-information @re-fox
- collection/file-managers/gather-directory-opus-information @re-fox
- collection/file-managers/gather-expandrive-information @re-fox
- collection/file-managers/gather-faststone-browser-information @re-fox
- collection/file-managers/gather-fasttrack-ftp-information @re-fox
- collection/file-managers/gather-ffftp-information @re-fox
- collection/file-managers/gather-filezilla-information @re-fox
- collection/file-managers/gather-flashfxp-information @re-fox
- collection/file-managers/gather-fling-ftp-information @re-fox
- collection/file-managers/gather-freshftp-information @re-fox
- collection/file-managers/gather-frigate3-information @re-fox
- collection/file-managers/gather-ftp-commander-information @re-fox
- collection/file-managers/gather-ftp-explorer-information @re-fox
- collection/file-managers/gather-ftp-voyager-information @re-fox
- collection/file-managers/gather-ftpgetter-information @re-fox
- collection/file-managers/gather-ftpinfo-information @re-fox
- collection/file-managers/gather-ftpnow-information @re-fox
- collection/file-managers/gather-ftprush-information @re-fox
- collection/file-managers/gather-ftpshell-information @re-fox
- collection/file-managers/gather-global-downloader-information @re-fox
- collection/file-managers/gather-goftp-information @re-fox
- collection/file-managers/gather-leapftp-information @re-fox
- collection/file-managers/gather-netdrive-information @re-fox
- collection/file-managers/gather-nexusfile-information @re-fox
- collection/file-managers/gather-nova-ftp-information @re-fox
- collection/file-managers/gather-robo-ftp-information @re-fox
- collection/file-managers/gather-securefx-information @re-fox
- collection/file-managers/gather-smart-ftp-information @re-fox
- collection/file-managers/gather-softx-ftp-information @re-fox
- collection/file-managers/gather-southriver-webdrive-information @re-fox
- collection/file-managers/gather-staff-ftp-information @re-fox
- collection/file-managers/gather-total-commander-information @re-fox
- collection/file-managers/gather-turbo-ftp-information @re-fox
- collection/file-managers/gather-ultrafxp-information @re-fox
- collection/file-managers/gather-winscp-information @re-fox
- collection/file-managers/gather-winzip-information @re-fox
- collection/file-managers/gather-wise-ftp-information @re-fox
- collection/file-managers/gather-ws-ftp-information @re-fox
- collection/file-managers/gather-xftp-information @re-fox
- data-manipulation/compression/decompress-data-using-aplib @r3c0nst @mr-tz
- host-interaction/bootloader/disable-code-signing @williballenthin
- host-interaction/bootloader/manipulate-boot-configuration @williballenthin
- host-interaction/driver/disable-driver-code-integrity @williballenthin
- host-interaction/file-system/bypass-mark-of-the-web @williballenthin
- host-interaction/network/domain/get-domain-information @recvfrom
- host-interaction/session/get-logon-sessions @recvfrom
- linking/runtime-linking/resolve-function-by-fin8-fasthash @r3c0nst @mr-tz
- nursery/build-docker-image @williballenthin
- nursery/create-container @williballenthin
- nursery/encrypt-data-using-fakem-cipher @mike-hunhoff
- nursery/list-containers @williballenthin
- nursery/run-in-container @williballenthin
- persistence/registry/appinitdlls/disable-appinit_dlls-code-signature-enforcement @williballenthin
- collection/password-manager/steal-keepass-passwords-using-keefarce @Ana06
- host-interaction/network/connectivity/check-internet-connectivity-via-wininet matthew.williams@fireeye.com michael.hunhoff@fireeye.com
- nursery/create-bits-job @mr-tz
- nursery/execute-syscall-instruction @kulinacs @mr-tz
- nursery/connect-to-wmi-namespace-via-wbemlocator michael.hunhoff@fireeye.com
- anti-analysis/obfuscation/obfuscated-with-callobfuscator johnk3r
- executable/installer/inno-setup/packaged-as-an-inno-setup-installer awillia2@cisco.com
- data-manipulation/hashing/djb2/hash-data-using-djb2 awillia2@cisco.com
- data-manipulation/encoding/base64/decode-data-using-base64-via-dword-translation-table gilbert.elliot@fireeye.com
- nursery/list-tcp-connections-and-listeners michael.hunhoff@fireeye.com
- nursery/list-udp-connections-and-listeners michael.hunhoff@fireeye.com
- nursery/log-keystrokes-via-raw-input-data michael.hunhoff@fireeye.com
- nursery/register-http-server-url michael.hunhoff@fireeye.com
- internal/limitation/file/internal-autoit-file-limitation.yml william.ballenthin@fireeye.com
- internal/limitation/file/internal-dotnet-file-limitation.yml william.ballenthin@fireeye.com
- internal/limitation/file/internal-installer-file-limitation.yml william.ballenthin@fireeye.com
- internal/limitation/file/internal-packer-file-limitation.yml william.ballenthin@fireeye.com
- host-interaction/network/domain/enumerate-domain-computers-via-ldap awillia2@cisco.com
- host-interaction/network/domain/get-domain-controller-name awillia2@cisco.com
- internal/limitation/file/internal-visual-basic-file-limitation @mr-tz
- data-manipulation/hashing/md5/hash-data-with-md5 moritz.raabe@fireeye.com
- compiler/autohotkey/compiled-with-autohotkey awillia2@cisco.com
- internal/limitation/file/internal-autohotkey-file-limitation @mr-tz
- host-interaction/process/dump/create-process-memory-minidump michael.hunhoff@fireeye.com
- nursery/get-storage-device-properties michael.hunhoff@fireeye.com
- nursery/execute-shell-command-via-windows-remote-management michael.hunhoff@fireeye.com
- nursery/get-token-privileges michael.hunhoff@fireeye.com
- nursery/prompt-user-for-credentials michael.hunhoff@fireeye.com
- nursery/spoof-parent-pid michael.hunhoff@fireeye.com

### Bug Fixes

- build: use Python 3.8 for PyInstaller to support consistently running across multiple operating systems including Windows 7 #505 @mr-tz
- main: correctly match BB-scope matches at file scope #605 @williballenthin
- main: do not process non-PE files even when --format explicitly provided #664 @mr-tz

### capa explorer IDA Pro plugin
- explorer: IDA 7.6 support #497 @williballenthin
- explorer: explain how to install IDA 7.6 patch to enable the plugin #528 @williballenthin
- explorer: document IDA 7.6sp1 as alternative to the patch #536 @Ana06
- explorer: add support for function-name feature #618 @mike-hunhoff
- explorer: circular import workaround #654 @mike-hunhoff
- explorer: add argument to control whether to automatically analyze when running capa explorer #548 @Ana06
- explorer: extract API features via function names recognized by IDA/FLIRT #661 @mr-tz

### Development

- ci: add capa release link to capa-rules tag #517 @Ana06
- ci, changelog: update `New Rules` section in CHANGELOG automatically https://github.com/fireeye/capa-rules/pull/374 #549 #604 @Ana06
- ci, changelog: support multiple author in sync GH https://github.com/fireeye/capa-rules/pull/378 @Ana06
- ci, lint: check statements for single child statements #563 @mr-tz
- ci: reject PRs without CHANGELOG update to ensure CHANGELOG is kept up-to-date #584 @Ana06
- ci: test that scripts run #660 @mr-tz

### Raw diffs

<!-- The diff uses v1.6.1 because master doesn't include v1.6.2 and v1.6.3 -->
- [capa v1.6.1...v2.0.0](https://github.com/fireeye/capa/compare/v1.6.1...v2.0.0)
- [capa-rules v1.6.1...v2.0.0](https://github.com/fireeye/capa-rules/compare/v1.6.1...v2.0.0)


## v1.6.3 (2021-04-29)

This release adds IDA 7.6 support to capa.

### Changes

- IDA 7.6 support @williballenthin @Ana06

### Raw diffs

  - [capa v1.6.2...v1.6.3](https://github.com/fireeye/capa/compare/v1.6.2...v1.6.3)


## v1.6.2 (2021-04-13)

This release backports a fix to capa 1.6: The Windows binary was built with Python 3.9 which doesn't support Windows 7.

### Bug Fixes

- build: use Python 3.8 for PyInstaller to support consistently running across multiple operating systems including Windows 7 @mr-tz @Ana06

### Raw diffs

  - [capa v1.6.1...v1.6.2](https://github.com/fireeye/capa/compare/v1.6.1...v1.6.2)


## v1.6.1 (2021-04-07)

This release includes several bug fixes, such as a vivisect issue that prevented capa from working on Windows with Python 3. It also adds 17 new rules and a bunch of improvements in the rules and IDA rule generator. We appreciate everyone who opened issues, provided feedback, and contributed code and rules.

### Upcoming changes

**This is the very last capa release that supports Python 2.** The next release will be v2.0 and will have breaking changes, including the removal of Python 2 support.

### New features

- explorer: add support for multi-line tab and SHIFT + Tab #474 @mike-hunhoff

![multi-line tab in rule generator](doc/img/changelog/tab.gif)

### New Rules (17)

- encrypt data using RC4 with custom key via WinAPI @MalwareMechanic
- encrypt data using Curve25519 @dandonov
- packaged as an IExpress self-extracting archive @recvfrom
- create registry key via offline registry library @johnk3r
- open registry key via offline registry library @johnk3r
- query registry key via offline registry library @johnk3r
- set registry key via offline registry library @johnk3r
- delete registry key via offline registry library @johnk3r
- enumerate PE sections @Ana06
- inject DLL reflectively @Ana06
- inspect section memory permissions @Ana06
- parse PE exports @Ana06
- rebuild import table @Ana06
- compare security identifiers @mike-hunhoff
- get user security identifier @mike-hunhoff
- listen for remote procedure calls @mike-hunhoff
- query remote server for available data @mike-hunhoff

### Bug Fixes

- vivisect: update to v1.0.1 which includes bug fix for #459 (capa failed in Windows with Python 3 and vivisect) #512 @williballenthin
- explorer: fix initialize rules directory #464 @mike-hunhoff
- explorer: support subscope rules #493 @mike-hunhoff
- explorer: add checks to validate matched data when searching #500 @mike-hunhoff
- features, explorer: add support for string features with special characters e.g. '\n' #468 @mike-hunhoff

### Changes

- vivisect: raises `IncompatibleVivVersion` instead of `UnicodeDecodeError` when using incompatible Python 2 `.viv` files with Python3 #479 @Ana06
- explorer: improve settings modification #465 @mike-hunhoff
- rules: improvements @mr-tz, @re-fox, @mike-hunhoff
- rules, lint: enforce string with double quotes formatting in rules #468 @mike-hunhoff
- lint: ensure LF end of line #485 #486 @mr-tz
- setup: pin dependencies #513 #504 @Ana06 @mr-tz

### Development

- ci: test on Windows, Ubuntu, macOS across Python versions #470 @mr-tz @Ana06
- ci: pin OS versions #491 @williballenthin
- ci: tag capa-rules on release #476 @Ana06
- doc: document release process #476 @Ana06
- doc: Improve README badges #477 #478 @ana06 @mr-tz
- doc: update capa explorer documentation #503 @mike-hunhoff
- doc: add PR template #495 @mr-tz
- changelog: document incompatibility of viv files #475 @Ana06
- rule loading: ignore files starting with .git #492 @mr-tz

### Raw diffs

  - [capa v1.6.0...v1.6.1](https://github.com/fireeye/capa/compare/v1.6.0...v1.6.1)
  - [capa-rules v1.6.0...v1.6.1](https://github.com/fireeye/capa-rules/compare/v1.6.0...v1.6.1)


## v1.6.0 (2021-03-09)

This release adds the capa explorer rule generator plugin for IDA Pro, vivisect support for Python 3 and 12 new rules. We appreciate everyone who opened issues, provided feedback, and contributed code and rules. Thank you also to the vivisect development team (@rakuy0, @atlas0fd00m) for the Python 3 support (`vivisect==1.0.0`) and the fixes for Python 2 (`vivisect==0.2.1`).

### Rule Generator IDA Plugin

The capa explorer IDA plugin now helps you quickly build new capa rules using features extracted directly from your IDA database. Without leaving the plugin interface you can use the features extracted by capa explorer to develop and test new rules and save your work directly to your capa rules directory. To get started select the new `Rule Generator` tab, navigate to a function in the IDA `Disassembly` view, and click `Analyze`. For more information check out the capa explorer [readme](https://github.com/fireeye/capa/blob/master/capa/ida/plugin/README.md).

![](doc/img/rulegen_expanded.png)

### Python 2/3 vivisect workspace compatibility

This version of capa adds Python 3 support in vivisect. Note that `.viv` files (generated by vivisect) are not compatible between Python 2 and Python 3. When updating to Python 3 you need to delete all the `.viv` files for capa to work.

If you get the following error (or a similar one), you most likely need to delete `.viv` files:
```
UnicodeDecodeError: 'ascii' codec can't decode byte 0x90 in position 2: ordinal not in range(128)
```

### Upcoming changes

**This is the last capa release that supports Python 2.** The next release will be v2.0 and will have breaking changes, including the removal of Python 2 support.

If you have workflows that rely on the Python 2 version and need future maintenance, please reach out. We may be able to supply limited backports of key fixes and features.

### New features

- explorer: Add capa explorer rule generator plugin for IDA Pro. Now capa explorer helps you build new capa rules!  #426, #438, #439 @mike-hunhoff
- python: Python 3 support in vivisect #421 @Ana06
- main: Add backend option in Python 3 to select the backend to be used (either SMDA or vivisect) #421 @Ana06
- python: Python 3 support in IDA #429, #437 @mike-hunhoff
- ci: test pyinstaller CI #452 @williballenthin
- scripts: enable multiple backends in `show-features.py` #429 @mike-hunhoff
- scripts: add `scripts/vivisect-py2-vs-py3.sh`  to compare vivisect Python 2 vs 3 (can easily be modified to test run times and compare different versions) #421 @Ana06

### New Rules (12)

- patch process command line @re-fox @williballenthin (graduated from nursery)
- compiled with dmd @re-fox
- compiled with exe4j @johnk3r
- compiled from Visual Basic @williballenthin
- capture screenshot in Go @TcM1911
- compiled with Nim @mike-hunhoff
- linked against Go process enumeration library @TcM1911
- linked against Go registry library @TcM1911
- linked against Go WMI library @TcM1911
- linked against Go static asset library @TcM1911
- inspect load icon resource @mike-hunhoff
- linked against XZip @mr-tz

### Bug Fixes

- ida: check for unmapped addresses when resolving data references #436 @mike-hunhoff

### Changes

- setup: vivisect v1.0.0 is the default backend for Python3 (it was SMDA before) #421 @Ana06
- setup: bump vivisect to 0.2.1 #454 @mr-tz
- linter: adding ntoskrnl, ntdll overlap lint #428 @mike-hunhoff
- ci: use py3.9 and pyinstaller 4.2 to build standalone binaries #452 @williballenthin
- scripts: remove old migration script #450 @williballenthin

### Development

- main: factor out common cli argument handling #450 @williballenthin

### Raw diffs

  - [capa v1.5.1...v1.6.0](https://github.com/fireeye/capa/compare/v1.5.1...v1.6.0)
  - [capa-rules v1.5.1...v1.6.0](https://github.com/fireeye/capa-rules/compare/v1.5.1...v1.6.0)


## v1.5.1 (2021-02-09)

This release fixes the version number that we forgot to update for v1.5.0 (therefore, v1.5.0 was not published to pypi). It also includes 1 new rule and some rule improvements.

### New Rules (1)

- encrypt data using vest @re-fox

### Raw diffs

  - [capa v1.5.0...v1.5.1](https://github.com/fireeye/capa/compare/v1.5.1...v1.6.0)
  - [capa-rules v1.5.0...v1.5.1](https://github.com/fireeye/capa-rules/compare/v1.5.1...v1.6.0)


## v1.5.0 (2021-02-05)

This release brings support for running capa under Python 3 via [SMDA](https://github.com/danielplohmann/smda), more thorough CI testing and linting, better extraction of strings and byte features, and 50 (!) new rules. We appreciate everyone who opened issues, provided feedback, and contributed code and rules. A special shout out to the following new project contributors:

  - @johnk3r
  - @doomedraven
  - @stvemillertime
  - @itreallynick
  - @0x534a
  
@dzbeck also added [Malware Behavior Catalog](https://github.com/MBCProject/mbc-markdown) (MBC) and ATT&CK mappings for many rules.

Download a standalone binary below and checkout the readme [here on GitHub](https://github.com/fireeye/capa/). Report issues on our [issue tracker](https://github.com/fireeye/capa/issues) and contribute new rules at [capa-rules](https://github.com/fireeye/capa-rules/).


### New Features

  - py3 support via SMDA #355 @danielplohmann @jcrussell
  - scripts: example of using capa as a library #372, #380 @doomedraven
  - ci: enable dependabot #373 @mr-tz
  - ci: lint rules @mr-tz
  - ci: lint rule format #401 @mr-tz
  - freeze: add base address #391 @mr-tz
  - json: meta: add base address #412 @mr-tz

### New Rules (50)

  - 64-bit execution via heavens gate @recvfrom
  - contain anti-disasm techniques @mr-tz
  - check for microsoft office emulation @re-fox
  - check for windows sandbox via device @re-fox
  - check for windows sandbox via dns suffix @re-fox
  - check for windows sandbox via genuine state @re-fox
  - check for windows sandbox via process name @re-fox
  - check for windows sandbox via registry @re-fox
  - capture microphone audio @re-fox
  - capture public ip @re-fox
  - get domain trust relationships @johnk3r
  - check HTTP status code @mr-tz
  - compiled with perl2exe @re-fox
  - compiled with ps2exe @re-fox
  - compiled with pyarmor @stvemillertime, @itreallynick
  - validate payment card number using luhn algorithm @re-fox
  - hash data using fnv @re-fox @mr-tz
  - generate random numbers via WinAPI @mike-hunhoff @johnk3r
  - enumerate files recursively @re-fox
  - get file system object information @mike-hunhoff
  - read virtual disk @re-fox
  - register minifilter driver @mike-hunhoff
  - start minifilter driver @mike-hunhoff
  - enumerate gui resources @johnk3r
  - simulate CTRL ALT DEL @mike-hunhoff
  - hijack thread execution @0x534a
  - inject dll @0x534a
  - inject pe @0x534a
  - create or open registry key @mike-hunhoff
  - delete registry value @mike-hunhoff
  - query or enumerate registry key @mike-hunhoff
  - query or enumerate registry value @mike-hunhoff
  - resume thread @0x534a
  - suspend thread @0x534a
  - allocate memory @0x534a
  - allocate RW memory @0x534a
  - contain pusha popa sequence @mr-tz
  - create or open file @mike-hunhoff
  - open process @0x534a
  - open thread @0x534a
  - get kernel32 base address @mr-tz
  - get ntdll base address @mr-tz
  - encrypt or decrypt data via BCrypt @mike-hunhoff
  - generate random numbers using the Delphi LCG @williballenthin
  - hash data via BCrypt @mike-hunhoff
  - migrate process to active window station @williballenthin
  - patch process command line @williballenthin
  - resolve function by hash @williballenthin
  - persist via Winlogon Helper DLL registry key @0x534a
  - schedule task via command line @0x534a

### Bug Fixes

  - doc: pyinstaller build process @mr-tz
  - ida: better bytes extraction #409 @mike-hunhoff
  - viv: better unicode string extraction #364 @mike-hunhoff
  - viv: better unicode string extraction #378 @mr-tz
  - viv: more xor instructions #379 @mr-tz
  - viv: decrease logging verbosity #381 @mr-tz
  - rules: fix api description syntax #403 @mike-hunhoff
  - main: disable progress background thread #410 @mike-hunhoff
  
### Changes

  - rules: return lib rules for scopes #398 @mr-tz
  
### Raw diffs

  - [capa v1.4.1...v1.5.0](https://github.com/fireeye/capa/compare/v1.4.1...v1.5.0)
  - [capa-rules v1.4.0...v1.5.0](https://github.com/fireeye/capa-rules/compare/v1.4.0...v1.5.0)

## v1.4.1 (2020-10-23)

This release fixes an issue building capa on our CI server, which prevented us from building standalone binaries for v1.4.1.

### Bug Fixes

  - install VC dependencies for Python 2.7 during Windows build
  
### Raw diffs

  - [capa v1.4.0...v1.4.1](https://github.com/fireeye/capa/compare/v1.4.0...v1.4.1)
  - [capa-rules v1.4.0...v1.4.1](https://github.com/fireeye/capa-rules/compare/v1.4.0...v1.4.1)  

## v1.4.0 (2020-10-23)

This capa release includes changes to the rule parsing, enhanced feature extraction, various bug fixes, and improved capa scripts. Everyone should benefit from the improved functionality and performance. The community helped to add 69 new rules. We appreciate everyone who opened issues, provided feedback, and contributed code and rules. A special shout out to the following new project contributors:

  - @mwilliams31
  - @yt0ng

@dzbeck added [Malware Behavior Catalog](https://github.com/MBCProject/mbc-markdown) (MBC) and ATT&CK mappings for 86 rules.

Download a standalone binary below and checkout the readme [here on GitHub](https://github.com/fireeye/capa/). Report issues on our [issue tracker](https://github.com/fireeye/capa/issues) and contribute new rules at [capa-rules](https://github.com/fireeye/capa-rules/).

### New features

  - script that demonstrates bulk processing @williballenthin #307
  - main: render MBC table @mr-tz #332
  - ida backend: improve detection of APIs called via two or more chained thunks @mike-hunhoff #340
  - viv backend: improve detection of APIs called via two or more chained thunks @mr-tz #341
  - features: extract APIs called via jmp instruction @mr-tz #337

### New rules

  - clear the Windows event log @mike-hunhoff
  - crash the Windows event logging service @mike-hunhoff
  - packed with kkrunchy @re-fox
  - packed with nspack @re-fox
  - packed with pebundle @re-fox
  - packed with pelocknt @re-fox
  - packed with peshield @re-fox
  - packed with petite @re-fox
  - packed with rlpack @re-fox
  - packed with upack @re-fox
  - packed with y0da crypter @re-fox
  - compiled with rust @re-fox
  - compute adler32 checksum @mwilliams31
  - encrypt-data-using-hc-128 @recvfrom
  - manipulate console @williballenthin
  - references logon banner @re-fox
  - terminate process via fastfail @re-fox
  - delete volume shadow copies @mr-tz
  - authenticate HMAC @mr-tz
  - compiled from EPL @williballenthin
  - compiled with Go @williballenthin
  - create Restart Manager session @mike-hunhoff
  - decode data using Base64 via WinAPI @mike-hunhoff
  - empty recycle bin quietly @mwilliams31
  - enumerate network shares @mike-hunhoff
  - hook routines via microsoft detours @williballenthin
  - hooked by API Override @williballenthin
  - impersonate user @mike-hunhoff
  - the @williballenthin packer detection package, thanks to Hexacorn for the data, see https://www.hexacorn.com/blog/2016/12/15/pe-section-names-re-visited/
    - packed with CCG
    - packed with Crunch
    - packed with Dragon Armor
    - packed with enigma
    - packed with Epack
    - packed with MaskPE
    - packed with MEW
    - packed with Mpress
    - packed with Neolite
    - packed with PECompact
    - packed with Pepack
    - packed with Perplex
    - packed with ProCrypt
    - packed with RPCrypt
    - packed with SeauSFX
    - packed with Shrinker
    - packed with Simple Pack
    - packed with StarForce
    - packed with SVKP
    - packed with Themida
    - packed with TSULoader
    - packed with VProtect
    - packed with WWPACK
    - rebuilt by ImpRec
    - packaged as a Pintool
    - packaged as a CreateInstall installer
    - packaged as a WinZip self-extracting archive
  - reference 114DNS DNS server @williballenthin
  - reference AliDNS DNS server @williballenthin
  - reference Cloudflare DNS server @williballenthin
  - reference Comodo Secure DNS server @williballenthin
  - reference Google Public DNS server @williballenthin
  - reference Hurricane Electric DNS server @williballenthin
  - reference kornet DNS server @williballenthin
  - reference L3 DNS server @williballenthin
  - reference OpenDNS DNS server @williballenthin
  - reference Quad9 DNS server @williballenthin
  - reference Verisign DNS server @williballenthin
  - run as service @mike-hunhoff
  - schedule task via ITaskService @mike-hunhoff
  - references DNS over HTTPS endpoints @yt0ng

### Bug fixes

  - ida plugin: fix tree-view exception @mike-hunhoff #315
  - ida plugin: fix feature count @mike-hunhoff
  - main: fix reported total rule count @williballenthin #325
  - features: fix handling of API names with multiple periods @mike-hunhoff #329
  - ida backend: find all byte sequences instead of only first @mike-hunhoff #335
  - features: display 0 value @mr-tz #338
  - ida backend: extract ordinal and name imports @mr-tz #343
  - show-features: improvements and support within IDA @mr-tz #342
  - main: sanity check MBC rendering @williballenthin
  - main: handle sample path that contains non-ASCII characters @mr-tz #328

### Changes

  - rules: use yaml.CLoader for better performance @williballenthin #306
  - rules: parse descriptions for statements @mr-tz #312

### Raw diffs

  - [capa v1.3.0...v1.4.0](https://github.com/fireeye/capa/compare/v1.3.0...v1.4.0)
  - [capa-rules v1.3.0...v1.4.0](https://github.com/fireeye/capa-rules/compare/v1.3.0...v1.4.0)

## v1.3.0 (2020-09-14)

This release brings newly updated mappings to the [Malware Behavior Catalog version 2.0](https://github.com/MBCProject/mbc-markdown), many enhancements to the IDA Pro plugin, [flare-capa on PyPI](https://pypi.org/project/flare-capa/), a bunch of bug fixes to improve feature extraction, and four new rules. We received contributions from ten reverse engineers, including seven new ones:

  - @dzbeck
  - @recvfrom
  - @toomanybananas
  - @cclauss 
  - @adamprescott91 
  - @weslambert
  - @stevemk14ebr 
  
Download a standalone binary below and checkout the readme [here on GitHub](https://github.com/fireeye/capa/). Report issues on our [issue tracker](https://github.com/fireeye/capa/issues) and contribute new rules at [capa-rules](https://github.com/fireeye/capa-rules/).

### Key changes to IDA Plugin

The IDA Pro integration is now distributed as a real plugin, instead of a script. This enables a few things:

  - keyboard shortcuts and file menu integration
  - updates distributed PyPI/`pip install --upgrade` without touching your `%IDADIR%`
  - generally doing thing the "right way"

How to get this new version? Its easy: download [capa_explorer.py](https://raw.githubusercontent.com/fireeye/capa/master/capa/ida/plugin/capa_explorer.py) to your IDA plugins directory and update your capa installation (incidentally, this is a good opportunity to migrate to `pip install flare-capa` instead of git checkouts). Now you should see the plugin listed in the `Edit > Plugins > FLARE capa explorer` menu in IDA. 

Please refer to the plugin [readme](https://github.com/fireeye/capa/blob/master/capa/ida/plugin/README.md) for additional information on installing and using the IDA Pro plugin.

Please open an issue in this repository if you notice anything weird.
 
### New features

  - ida plugin: now a real plugin, not a script @mike-hunhoff 
  - core: distributed via PyPI as [flare-capa](https://pypi.org/project/flare-capa/) @williballenthin 
  - features: enable automatic A/W handling for imports @williballenthin @Ana06 #246 
  - ida plugin: persist rules directory setting via [ida-settings](https://github.com/williballenthin/ida-settings) @williballenthin #268
  - ida plugin: add search bar to results view @williballenthin #285
  - ida plugin: add `Analyze` and `Reset` buttons to tree view @mike-hunhoff #304
  - ida plugin: add status label to tree view @mike-hunhoff
  - ida plugin: add progress indicator @mike-hunhoff, @mr-tz

### New rules

  - compiled with py2exe @re-fox
  - resolve path using msvcrt @re-fox 
  - decompress data using QuickLZ @edeca
  - encrypt data using sosemanuk @recvfrom 

### Bug fixes

  - rule: reduce FP in DNS resolution @toomanybananas
  - engine: report correct strings matched via regex @williballenthin #262 
  - formatter: correctly format descriptions in two-line syntax @williballenthin @recvfrom #263 
  - viv: better extract offsets from SibOper operands @williballenthin @edeca #276 
  - import-to-ida: fix import error @cclauss 
  - viv: don't write settings to ~/.viv/viv.json @williballenthin @rakuy0 @weslambert #244
  - ida plugin: remove dependency loop that resulted in unnecessary overhead @mike-hunhoff #303
  - ida plugin: correctly highlight regex matches in IDA Disassembly view @mike-hunhoff #305
  - ida plugin: better handle rule directory prompt and failure case @stevemk14ebr @mike-hunhoff #309

### Changes

  - rules: update meta mapping to MBC 2.0! @dzbeck
  - render: don't display rules that are also matched by other rules @williballenthin @Ana06 #224
  - ida plugin: simplify tabs, removing summary and adding detail to results view @williballenthin #286
  - ida plugin: analysis is no longer automatically started when plugin is first opened @mike-hunhoff #304
  - ida plugin: user must manually select a capa rules directory before analysis can be performed @mike-hunhoff
  - ida plugin: user interface controls are disabled until analysis is performed @mike-hunhoff #304

### Raw diffs

  - [capa v1.2.0...v1.3.0](https://github.com/fireeye/capa/compare/v1.2.0...v1.3.0)
  - [capa-rules v1.2.0...v1.3.0](https://github.com/fireeye/capa-rules/compare/v1.2.0...v1.3.0)

## v1.2.0 (2020-08-31)

This release brings UI enhancements, especially for the IDA Pro plugin, 
investment towards py3 support,
fixes some bugs identified by the community, 
and 46 (!) new rules.
We received contributions from ten reverse engineers, including five new ones:

  - @agithubuserlol
  - @recvfrom
  - @D4nch3n
  - @edeca
  - @winniepe 
  
Download a standalone binary below and checkout the readme [here on GitHub](https://github.com/fireeye/capa/).
Report issues on our [issue tracker](https://github.com/fireeye/capa/issues)
and contribute new rules at [capa-rules](https://github.com/fireeye/capa-rules/).
 
### New features

  - ida plugin: display arch flavors @mike-hunhoff
  - ida plugin: display block descriptions @mike-hunhoff
  - ida backend: extract features from nested pointers @mike-hunhoff
  - main: show more progress output @williballenthin
  - core: pin dependency versions #258 @recvfrom

### New rules
  - bypass UAC via AppInfo ALPC @agithubuserlol
  - bypass UAC via token manipulation @agithubuserlol
  - check for sandbox and av modules @re-fox
  - check for sandbox username @re-fox
  - check if process is running under wine @re-fox
  - validate credit card number using luhn algorithm @re-fox
  - validate credit card number using luhn algorithm with no lookup table @re-fox
  - hash data using FNV @edeca @mr-tz
  - link many functions at runtime @mr-tz
  - reference public RSA key @mr-tz
  - packed with ASPack @williballenthin
  - delete internet cache @mike-hunhoff
  - enumerate internet cache @mike-hunhoff
  - send ICMP echo request @mike-hunhoff
  - check for debugger via API @mike-hunhoff
  - check for hardware breakpoints @mike-hunhoff
  - check for kernel debugger via shared user data structure @mike-hunhoff
  - check for protected handle exception @mike-hunhoff
  - check for software breakpoints @mike-hunhoff
  - check for trap flag exception @mike-hunhoff
  - check for unexpected memory writes @mike-hunhoff
  - check process job object @mike-hunhoff
  - reference anti-VM strings targeting Parallels @mike-hunhoff
  - reference anti-VM strings targeting Qemu @mike-hunhoff
  - reference anti-VM strings targeting VirtualBox @mike-hunhoff
  - reference anti-VM strings targeting VirtualPC @mike-hunhoff
  - reference anti-VM strings targeting VMWare @mike-hunhoff
  - reference anti-VM strings targeting Xen @mike-hunhoff
  - reference analysis tools strings @mike-hunhoff
  - reference WMI statements @mike-hunhoff
  - get number of processor cores @mike-hunhoff
  - get number of processors @mike-hunhoff
  - enumerate disk properties @mike-hunhoff
  - get disk size @mike-hunhoff
  - get process heap flags @mike-hunhoff
  - get process heap force flags @mike-hunhoff
  - get Explorer PID @mike-hunhoff
  - delay execution @mike-hunhoff
  - check for process debug object @mike-hunhoff
  - check license value @mike-hunhoff
  - check ProcessDebugFlags @mike-hunhoff
  - check ProcessDebugPort @mike-hunhoff
  - check SystemKernelDebuggerInformation @mike-hunhoff
  - check thread yield allowed @mike-hunhoff
  - enumerate system firmware tables @mike-hunhoff
  - get system firmware table @mike-hunhoff
  - hide thread from debugger @mike-hunhoff

### Bug fixes

  - ida backend: extract unmapped immediate number features @mike-hunhoff
  - ida backend: fix stack cookie check #257 @mike-hunhoff
  - viv backend: better extract gs segment access @williballenthin
  - core: enable counting of string features #241 @D4nch3n @williballenthin
  - core: enable descriptions on feature with arch flavors @mike-hunhoff
  - core: update git links for non-SSH access #259 @recvfrom

### Changes

  - ida plugin: better default display showing first level nesting @winniepe
  - remove unused `characteristic(switch)` feature @ana06
  - prepare testing infrastructure for multiple backends/py3 @williballenthin
  - ci: zip build artifacts @ana06
  - ci: build all supported python versions @ana06
  - code style and formatting @mr-tz

### Raw diffs

  - [capa v1.1.0...v1.2.0](https://github.com/fireeye/capa/compare/v1.1.0...v1.2.0)
  - [capa-rules v1.1.0...v1.2.0](https://github.com/fireeye/capa-rules/compare/v1.1.0...v1.2.0)

## v1.1.0 (2020-08-05)

This release brings new rule format updates, such as adding `offset/x32` and negative offsets,
fixes some bugs identified by the community, and 28 (!) new rules.
We received contributions from eight reverse engineers, including four new ones:

  - @re-fox
  - @psifertex
  - @bitsofbinary
  - @threathive
  
Download a standalone binary below and checkout the readme [here on GitHub](https://github.com/fireeye/capa/). Report issues on our [issue tracker](https://github.com/fireeye/capa/issues) and contribute new rules at [capa-rules](https://github.com/fireeye/capa-rules/).
  
### New features

  - import: add Binary Ninja import script #205 #207 @psifertex
  - rules: offsets can be negative #197 #208 @williballenthin
  - rules: enable descriptions for statement nodes #194 #209 @Ana06
  - rules: add arch flavors to number and offset features #210 #216 @williballenthin
  - render: show SHA1/SHA256 in default report #164 @threathive
  - tests: add tests for IDA Pro backend #202 @williballenthin
  
### New rules

  - check for unmoving mouse cursor @BitsOfBinary
  - check mutex and exit @re-fox
  - parse credit card information @re-fox
  - read ini file @re-fox
  - validate credit card number with luhn algorithm @re-fox
  - change the wallpaper @re-fox
  - acquire debug privileges @williballenthin
  - import public key @williballenthin
  - terminate process by name @williballenthin
  - encrypt data using DES @re-fox
  - encrypt data using DES via WinAPI @re-fox
  - hash data using sha1 via x86 extensions @re-fox
  - hash data using sha256 via x86 extensions @re-fox
  - capture network configuration via ipconfig @re-fox
  - hash data via WinCrypt @mike-hunhoff
  - get file attributes @mike-hunhoff
  - allocate thread local storage @mike-hunhoff
  - get thread local storage value @mike-hunhoff
  - set thread local storage @mike-hunhoff
  - get session integrity level @mike-hunhoff
  - add file to cabinet file @mike-hunhoff
  - flush cabinet file @mike-hunhoff
  - open cabinet file @mike-hunhoff
  - gather firefox profile information @re-fox
  - encrypt data using skipjack @re-fox
  - encrypt data using camellia @re-fox
  - hash data using tiger @re-fox
  - encrypt data using blowfish @re-fox
  - encrypt data using twofish @re-fox

### Bug fixes

  - linter: fix exception when examples is `None` @Ana06
  - linter: fix suggested recommendations via templating @williballenthin
  - render: fix exception when rendering counts @williballenthin
  - render: fix render of negative offsets @williballenthin
  - extractor: fix segmentation violation from vivisect @williballenthin
  - main: fix crash when .viv cannot be saved #168 @secshoggoth @williballenthin
  - main: fix shellcode .viv save path @williballenthin

### Changes

  - doc: explain how to bypass gatekeeper on macOS @psifertex
  - doc: explain supported linux distributions @Ana06
  - doc: explain submodule update with --init @psifertex
  - main: improve program help output @mr-tz
  - main: disable progress when run in quiet mode @mr-tz
  - main: assert supported IDA versions @mr-tz
  - extractor: better identify nested pointers to strings @williballenthin
  - setup: specify vivisect download url @Ana06
  - setup: pin vivisect version @williballenthin
  - setup: bump vivisect dependency version @williballenthin
  - setup: set Python project name to `flare-capa` @williballenthin
  - ci: run tests and linter via Github Actions @Ana06
  - hooks: run style checkers and hide stashed output @Ana06
  - linter: ignore period in rule filename @williballenthin
  - linter: warn on nursery rule with no changes needed @williballenthin

### Raw diffs

  - [capa v1.0.0...v1.1.0](https://github.com/fireeye/capa/compare/v1.0.0...v1.1.0)
  - [capa-rules v1.0.0...v1.1.0](https://github.com/fireeye/capa-rules/compare/v1.0.0...v1.1.0)<|MERGE_RESOLUTION|>--- conflicted
+++ resolved
@@ -73,14 +73,11 @@
 - explorer: add additional filter logic when displaying matches by function #686 @mike-hunhoff
 - explorer: remove duplicate check when saving file #687 @mike-hunhoff
 - explorer: update IDA extractor to use non-canon mnemonics #688 @mike-hunhoff
-<<<<<<< HEAD
-- explorer: small performance boost to rule generator search functionality #742 @mike-hunhoff
-=======
 - explorer: allow user to add specified number of bytes when adding a Bytes feature in the Rule Generator #689 @mike-hunhoff
 - explorer: enforce max column width Features and Editor panes #691 @mike-hunhoff
 - explorer: add option to limit features to currently selected disassembly address #692 @mike-hunhoff
 - explorer: update support documentation and runtime checks #741 @mike-hunhoff
->>>>>>> 8d2595a6
+- explorer: small performance boost to rule generator search functionality #742 @mike-hunhoff
 
 ### Development
 
