# Change Log

## master (unreleased)

### New Features

- add function in capa/helpers to load plain and compressed JSON reports #1883 @Rohit1123

### Breaking Changes


### New Rules (6)

- impact/wipe-disk/delete-drive-layout-via-ioctl william.ballenthin@mandiant.com
- host-interaction/driver/interact-with-driver-via-ioctl moritz.raabe@mandiant.com
- host-interaction/driver/unload-driver moritz.raabe@mandiant.com
- nursery/get-disk-information-via-ioctl william.ballenthin@mandiant.com
- nursery/get-volume-information-via-ioctl william.ballenthin@mandiant.com
- nursery/unmount-volume-via-ioctl william.ballenthin@mandiant.com
-

### Bug Fixes

- do some imports closer to where they are used #1810 @williballenthin
- binja: fix and simplify stack string detection code after binja 4.0 @xusheng6
- binja: add support for forwarded export #1646 @xusheng6


### capa explorer IDA Pro plugin

### Development

- ci: Fix PR review in the changelog check GH action #2004 @Ana06
- ci: use rules number badge stored in our bot gist and generated using `schneegans/dynamic-badges-action` #2001 capa-rules#882 @Ana06
- ci: update github workflows to use latest version of actions that were using a deprecated version of node #1967 #2003 capa-rules#883 @sjha2048 @Ana06
<<<<<<< HEAD
- ci: update binja version to stable 4.0 #2016 @xusheng6

=======
- ci: update github workflows to reflect the latest ghidrathon installation and bumped up jep, ghidra versions  #2020 @psahithireddy
>>>>>>> 04e3f268
### Raw diffs
- [capa v7.0.1...master](https://github.com/mandiant/capa/compare/v7.0.1...master)
- [capa-rules v7.0.1...master](https://github.com/mandiant/capa-rules/compare/v7.0.1...master)

## v7.0.1

This release fixes a circular import error when using capa as a library.

### Bug Fixes

- fix potentially circular import errors #1969 @williballenthin

### Raw diffs
- [capa v7.0.0...v7.0.1](https://github.com/mandiant/capa/compare/v7.0.0...v7.0.1)
- [capa-rules v7.0.0...v7.0.1](https://github.com/mandiant/capa-rules/compare/v7.0.0...v7.0.1)

## v7.0.0
This is the v7.0.0 release of capa which was mainly worked on during the Google Summer of Code (GSoC) 2023. A huge
shoutout to our GSoC contributors @colton-gabertan and @yelhamer for their amazing work.

Also, a big thanks to the other contributors: @aaronatp, @Aayush-Goel-04, @bkojusner, @doomedraven, @ruppde, @larchchen, @JCoonradt, and @xusheng6.

### New Features

- add Ghidra backend #1770 #1767 @colton-gabertan @mike-hunhoff
- add Ghidra UI integration #1734 @colton-gabertan @mike-hunhoff
- add dynamic analysis via CAPE sandbox reports #48 #1535 @yelhamer
  - add call scope #771 @yelhamer
  - add thread scope #1517 @yelhamer
  - add process scope #1517 @yelhamer
  - rules: change `meta.scope` to `meta.scopes` @yelhamer
  - protobuf: add `Metadata.flavor` @williballenthin
- binja: add support for forwarded exports #1646 @xusheng6
- binja: add support for symtab names #1504 @xusheng6
- add com class/interface features #322 @Aayush-goel-04
- dotnet: emit enclosing class information for nested classes #1780 #1913 @bkojusner @mike-hunhoff

### Breaking Changes

- remove the `SCOPE_*` constants in favor of the `Scope` enum #1764 @williballenthin
- protobuf: deprecate `RuleMetadata.scope` in favor of `RuleMetadata.scopes` @williballenthin
- protobuf: deprecate `Metadata.analysis` in favor of `Metadata.analysis2` that is dynamic analysis aware @williballenthin
- update freeze format to v3, adding support for dynamic analysis @williballenthin
- extractor: ignore DLL name for api features #1815 @mr-tz
- main: introduce wrapping routines within main for working with CLI args #1813 @williballenthin
- move functions from `capa.main` to new `capa.loader` namespace #1821 @williballenthin
- proto: add `package` declaration #1960 @larchchen

### New Rules (41)

- nursery/get-ntoskrnl-base-address @mr-tz
- host-interaction/network/connectivity/set-tcp-connection-state @johnk3r
- nursery/capture-process-snapshot-data @mr-tz
- collection/network/capture-packets-using-sharppcap jakub.jozwiak@mandiant.com
- nursery/communicate-with-kernel-module-via-netlink-socket-on-linux michael.hunhoff@mandiant.com
- nursery/get-current-pid-on-linux michael.hunhoff@mandiant.com
- nursery/get-file-system-information-on-linux michael.hunhoff@mandiant.com
- nursery/get-password-database-entry-on-linux michael.hunhoff@mandiant.com
- nursery/mark-thread-detached-on-linux michael.hunhoff@mandiant.com
- nursery/persist-via-gnome-autostart-on-linux michael.hunhoff@mandiant.com
- nursery/set-thread-name-on-linux michael.hunhoff@mandiant.com
- load-code/dotnet/load-windows-common-language-runtime michael.hunhoff@mandiant.com blas.kojusner@mandiant.com jakub.jozwiak@mandiant.com
- nursery/log-keystrokes-via-input-method-manager @mr-tz
- nursery/encrypt-data-using-rc4-via-systemfunction032 richard.weiss@mandiant.com
- nursery/add-value-to-global-atom-table @mr-tz
- nursery/enumerate-processes-that-use-resource @Ana06
- host-interaction/process/inject/allocate-or-change-rwx-memory @mr-tz
- lib/allocate-or-change-rw-memory 0x534a@mailbox.org @mr-tz
- lib/change-memory-protection @mr-tz
- anti-analysis/anti-av/patch-antimalware-scan-interface-function jakub.jozwiak@mandiant.com
- executable/dotnet-singlefile/bundled-with-dotnet-single-file-deployment sara.rincon@mandiant.com
- internal/limitation/file/internal-dotnet-single-file-deployment-limitation sara.rincon@mandiant.com
- data-manipulation/encoding/encode-data-using-add-xor-sub-operations jakub.jozwiak@mandiant.com
- nursery/access-camera-in-dotnet-on-android michael.hunhoff@mandiant.com
- nursery/capture-microphone-audio-in-dotnet-on-android michael.hunhoff@mandiant.com
- nursery/capture-screenshot-in-dotnet-on-android michael.hunhoff@mandiant.com
- nursery/check-for-incoming-call-in-dotnet-on-android michael.hunhoff@mandiant.com
- nursery/check-for-outgoing-call-in-dotnet-on-android michael.hunhoff@mandiant.com
- nursery/compiled-with-xamarin michael.hunhoff@mandiant.com
- nursery/get-os-version-in-dotnet-on-android michael.hunhoff@mandiant.com
- data-manipulation/compression/create-cabinet-on-windows michael.hunhoff@mandiant.com jakub.jozwiak@mandiant.com
- data-manipulation/compression/extract-cabinet-on-windows jakub.jozwiak@mandiant.com
- lib/create-file-decompression-interface-context-on-windows jakub.jozwiak@mandiant.com
- nursery/enumerate-files-in-dotnet moritz.raabe@mandiant.com anushka.virgaonkar@mandiant.com
- nursery/get-mac-address-in-dotnet moritz.raabe@mandiant.com michael.hunhoff@mandiant.com echernofsky@google.com
- nursery/get-current-process-command-line william.ballenthin@mandiant.com
- nursery/get-current-process-file-path william.ballenthin@mandiant.com
- nursery/hook-routines-via-dlsym-rtld_next william.ballenthin@mandiant.com
- nursery/linked-against-hp-socket still@teamt5.org
- host-interaction/process/inject/process-ghostly-hollowing sara.rincon@mandiant.com

### Bug Fixes
- ghidra: fix `ints_to_bytes` performance #1761 @mike-hunhoff
- binja: improve function call site detection @xusheng6
- binja: use `binaryninja.load` to open files @xusheng6
- binja: bump binja version to 3.5 #1789 @xusheng6
- elf: better detect ELF OS via GCC .ident directives #1928 @williballenthin
- elf: better detect ELF OS via Android dependencies #1947 @williballenthin
- fix setuptools package discovery #1886 @gmacon @mr-tz
- remove unnecessary scripts/vivisect-py2-vs-py3.sh file #1949 @JCoonradt

### capa explorer IDA Pro plugin
- various integration updates and minor bug fixes

### Development
- update ATT&CK/MBC data for linting #1932 @mr-tz

#### Developer Notes
With this new release, many classes and concepts have been split up into static (mostly identical to the
prior implementations) and dynamic ones. For example, the legacy FeatureExtractor class has been renamed to
StaticFeatureExtractor and the DynamicFeatureExtractor has been added.

Starting from version 7.0, we have moved the component responsible for feature extractor from main to a new
capabilities' module. Now, users wishing to utilize capa’s feature extraction abilities should use that module instead
of importing the relevant logic from the main file.

For sandbox-based feature extractors, we are using Pydantic models. Contributions of more models for other sandboxes
are very welcome!

With this release we've reorganized the logic found in `main()` to localize logic and ease readability and ease changes
and integrations. The new "main routines" are expected to be used only within main functions, either capa main or
related scripts. These functions should not be invoked from library code.

Beyond copying code around, we've refined the handling of the input file/format/backend. The logic for picking the
format and backend is more consistent. We've documented that the input file is not necessarily the sample itself
(cape/freeze/etc.) inputs are not actually the sample.

### Raw diffs
- [capa v6.1.0...v7.0.0](https://github.com/mandiant/capa/compare/v6.1.0...v7.0.0)
- [capa-rules v6.1.0...v7.0.0](https://github.com/mandiant/capa-rules/compare/v6.1.0...v7.0.0)

## v6.1.0

capa v6.1.0 is a bug fix release, most notably fixing unhandled exceptions in the capa explorer IDA Pro plugin.
@Aayush-Goel-04 put a lot of effort into improving code quality and adding a script for rule authors.
The script shows which features are present in a sample but not referenced by any existing rule.
You could use this script to find opportunities for new rules.

Speaking of new rules, we have eight additions, coming from Ronnie, Jakub, Moritz, Ervin, and still@teamt5.org!

### New Features
- ELF: implement import and export name extractor #1607 #1608 @Aayush-Goel-04
- bump pydantic from 1.10.9 to 2.1.1 #1582 @Aayush-Goel-04
- develop script to highlight features not used during matching #331 @Aayush-Goel-04

### New Rules (8)

- executable/pe/export/forwarded-export ronnie.salomonsen@mandiant.com
- host-interaction/bootloader/get-uefi-variable jakub.jozwiak@mandiant.com
- host-interaction/bootloader/set-uefi-variable jakub.jozwiak@mandiant.com
- nursery/enumerate-device-drivers-on-linux @mr-tz
- anti-analysis/anti-vm/vm-detection/check-for-foreground-window-switch ervin.ocampo@mandiant.com
- linking/static/sqlite3/linked-against-cppsqlite3 still@teamt5.org
- linking/static/sqlite3/linked-against-sqlite3 still@teamt5.org

### Bug Fixes

- rules: fix forwarded export characteristic #1656 @RonnieSalomonsen
- Binary Ninja: Fix stack string detection #1473 @xusheng6
- linter: skip native API check for NtProtectVirtualMemory #1675 @williballenthin 
- OS: detect Android ELF files #1705 @williballenthin
- ELF: fix parsing of symtab #1704 @williballenthin
- result document: don't use deprecated pydantic functions #1718 @williballenthin
- pytest: don't mark IDA tests as pytest tests #1719 @williballenthin

### capa explorer IDA Pro plugin
- fix unhandled exception when resolving rule path #1693 @mike-hunhoff

### Raw diffs
- [capa v6.0.0...v6.1.0](https://github.com/mandiant/capa/compare/v6.0.0...v6.1.0)
- [capa-rules v6.0.0...v6.1.0](https://github.com/mandiant/capa-rules/compare/v6.0.0...v6.1.0)

## v6.0.0

capa v6.0 brings many bug fixes and quality improvements, including 64 rule updates and 26 new rules. We're now publishing to PyPI via [Trusted Publishing](https://blog.pypi.org/posts/2023-04-20-introducing-trusted-publishers/) and have migrated to using a `pyproject.toml` file. @Aayush-Goel-04 contributed a lot of new code across many files, so please welcome them to the project, along with @anders-v @crowface28 @dkelly2e @RonnieSalomonsen and @ejfocampo as first-time rule contributors!

For those that use capa as a library, we've introduced some limited breaking changes that better represent data types (versus less-structured data like dictionaries and strings). With the recent deprecation, we've also dropped support for Python 3.7.

### New Features
- add script to detect feature overlap between new and existing capa rules [#1451](https://github.com/mandiant/capa/issues/1451) [@Aayush-Goel-04](https://github.com/aayush-goel-04)
- extract forwarded exports from PE files #1624 @williballenthin
- extract function and API names from ELF symtab entries @yelhamer https://github.com/mandiant/capa-rules/issues/736
- use fancy box drawing characters for default output #1586 @williballenthin

### Breaking Changes
- use a class to represent Metadata (not dict) #1411 @Aayush-Goel-04 @manasghandat
- use pathlib.Path to represent file paths #1534 @Aayush-Goel-04
- Python 3.8 is now the minimum supported Python version #1578 @williballenthin
- Require a Contributor License Agreement (CLA) for PRs going forward #1642 @williballenthin

### New Rules (26)

- load-code/shellcode/execute-shellcode-via-windows-callback-function ervin.ocampo@mandiant.com jakub.jozwiak@mandiant.com
- nursery/execute-shellcode-via-indirect-call ronnie.salomonsen@mandiant.com
- data-manipulation/encryption/aes/encrypt-data-using-aes-mixcolumns-step @mr-tz
- linking/static/aplib/linked-against-aplib still@teamt5.org
- communication/mailslot/read-from-mailslot nick.simonian@mandiant.com
- nursery/hash-data-using-sha512managed-in-dotnet jonathanlepore@google.com
- nursery/compiled-with-exescript jonathanlepore@google.com
- nursery/check-for-sandbox-via-mac-address-ouis-in-dotnet jonathanlepore@google.com
- host-interaction/hardware/enumerate-devices-by-category @mr-tz
- host-interaction/service/continue-service @mr-tz
- host-interaction/service/pause-service @mr-tz
- persistence/exchange/act-as-exchange-transport-agent jakub.jozwiak@mandiant.com
- host-interaction/file-system/create-virtual-file-system-in-dotnet jakub.jozwiak@mandiant.com
- compiler/cx_freeze/compiled-with-cx_freeze @mr-tz jakub.jozwiak@mandiant.com
- communication/socket/create-vmci-socket jakub.jozwiak@mandiant.com
- persistence/office/act-as-excel-xll-add-in jakub.jozwiak@mandiant.com
- persistence/office/act-as-office-com-add-in jakub.jozwiak@mandiant.com
- persistence/office/act-as-word-wll-add-in jakub.jozwiak@mandiant.com
- anti-analysis/anti-debugging/debugger-evasion/hide-thread-from-debugger michael.hunhoff@mandiant.com jakub.jozwiak@mandiant.com
- host-interaction/memory/create-new-application-domain-in-dotnet jakub.jozwiak@mandiant.com
- host-interaction/gui/switch-active-desktop jakub.jozwiak@mandiant.com
- host-interaction/service/query-service-configuration @mr-tz
- anti-analysis/anti-av/patch-event-tracing-for-windows-function jakub.jozwiak@mandiant.com
- data-manipulation/encoding/xor/covertly-decode-and-write-data-to-windows-directory-using-indirect-calls dan.kelly@mandiant.com
- linking/runtime-linking/resolve-function-by-brute-ratel-badger-hash jakub.jozwiak@mandiant.com

### Bug Fixes
- extractor: add a Binary Ninja test that asserts its version #1487 @xusheng6
- extractor: update Binary Ninja stack string detection after the new constant outlining feature #1473 @xusheng6
- extractor: update vivisect Arch extraction #1334 @mr-tz
- extractor: avoid Binary Ninja exception when analyzing certain files #1441 @xusheng6 
- symtab: fix struct.unpack() format for 64-bit ELF files @yelhamer
- symtab: safeguard against ZeroDivisionError for files containing a symtab with a null entry size @yelhamer
- improve ELF strtab and needed parsing @mr-tz
- better handle exceptional cases when parsing ELF files #1458 @Aayush-Goel-04
- improved testing coverage for Binary Ninja backend #1446 @Aayush-Goel-04
- add logging and print redirect to tqdm for capa main #749 @Aayush-Goel-04
- extractor: fix binja installation path detection does not work with Python 3.11
- tests: refine the IDA test runner script #1513 @williballenthin
- output: don't leave behind traces of progress bar @williballenthin
- import-to-ida: fix bug introduced with JSON report changes in v5 #1584 @williballenthin
- main: don't show spinner when emitting debug messages #1636 @williballenthin
- rules: add forwarded export characteristics to rule syntax file scope #1653 @RonnieSalomonsen

### capa explorer IDA Pro plugin

### Development
- update ATT&CK/MBC data for linting #1568 @mr-tz
- log time taken to analyze each function #1290 @williballenthin
- tests: make fixture available via conftest.py #1592 @williballenthin
- publish via PyPI trusted publishing #1491 @williballenthin
- migrate to pyproject.toml #1301 @williballenthin
- use [pre-commit](https://pre-commit.com/) to invoke linters #1579 @williballenthin


### Raw diffs
- [capa v5.1.0...v6.0.0](https://github.com/mandiant/capa/compare/v5.1.0...v6.0.0)
- [capa-rules v5.1.0...v6.0.0](https://github.com/mandiant/capa-rules/compare/v5.1.0...v6.0.0)

## v5.1.0
capa version 5.1.0 adds a Protocol Buffers (protobuf) format for result documents. Additionally, the [Vector35](https://vector35.com/) team contributed a new feature extractor using Binary Ninja. Other new features are a new CLI flag to override the detected operating system, functionality to read and render existing result documents, and a output color format that's easier to read.

Over 25 capa rules have been added and improved.

Thanks for all the support, especially to @xusheng6, @captainGeech42, @ggold7046, @manasghandat, @ooprathamm, @linpeiyu164, @yelhamer, @HongThatCong, @naikordian, @stevemk14ebr, @emtuls, @raymondlleong, @bkojusner, @joren485, and everyone else who submitted bugs and provided feedback!

### New Features
- add protobuf format for result documents #1219 @williballenthin @mr-tz 
- extractor: add Binary Ninja feature extractor @xusheng6
- new cli flag `--os` to override auto-detected operating system for a sample @captainGeech42
- change colour/highlight to "cyan" instead of "blue" for better readability #1384 @ggold7046
- add new format to parse output json back to capa #1396 @ooprathamm
- parse ELF symbols' names to guess OS #1403 @yelhamer

### New Rules (26)

- persistence/scheduled-tasks/schedule-task-via-at joren485
- data-manipulation/prng/generate-random-numbers-via-rtlgenrandom william.ballenthin@mandiant.com
- communication/ip/convert-ip-address-from-string @mr-tz
- data-manipulation/compression/compress-data-via-zlib-inflate-or-deflate blas.kojusner@mandiant.com
- executable/installer/dotnet/packaged-as-single-file-dotnet-application michael.hunhoff@mandiant.com
- communication/socket/create-raw-socket blas.kojusner@mandiant.com
- communication/http/reference-http-user-agent-string @mr-tz
- communication/http/get-http-content-length william.ballenthin@mandiant.com
- nursery/move-directory michael.hunhoff@mandiant.com
- nursery/get-http-request-uri william.ballenthin@mandiant.com
- nursery/create-zip-archive-in-dotnet michael.hunhoff@mandiant.com
- nursery/extract-zip-archive-in-dotnet anushka.virgaonkar@mandiant.com michael.hunhoff@mandiant.com
- data-manipulation/encryption/tea/decrypt-data-using-tea william.ballenthin@mandiant.com raymond.leong@mandiant.com
- data-manipulation/encryption/tea/encrypt-data-using-tea william.ballenthin@mandiant.com raymond.leong@mandiant.com
- data-manipulation/encryption/xtea/encrypt-data-using-xtea raymond.leong@mandiant.com
- data-manipulation/encryption/xxtea/encrypt-data-using-xxtea raymond.leong@mandiant.com
- nursery/hash-data-using-ripemd128 raymond.leong@mandiant.com
- nursery/hash-data-using-ripemd256 raymond.leong@mandiant.com
- nursery/hash-data-using-ripemd320 raymond.leong@mandiant.com
- nursery/set-web-proxy-in-dotnet michael.hunhoff@mandiant.com
- nursery/check-for-windows-sandbox-via-subdirectory echernofsky@google.com
- nursery/enumerate-pe-sections-in-dotnet @mr-tz
- nursery/destroy-software-breakpoint-capability echernofsky@google.com
- nursery/send-data-to-internet michael.hunhoff@mandiant.com
- nursery/compiled-with-cx_freeze @mr-tz
- nursery/contain-a-thread-local-storage-tls-section-in-dotnet michael.hunhoff@mandiant.com

### Bug Fixes
- extractor: interface of cache modified to prevent extracting file and global features multiple times @stevemk14ebr
- extractor: removed '.dynsym' as the library name for ELF imports #1318 @stevemk14ebr 
- extractor: fix vivisect loop detection corner case #1310 @mr-tz
- match: extend OS characteristic to match OS_ANY to all supported OSes #1324 @mike-hunhoff
- extractor: fix IDA and vivisect string and bytes features overlap and tests #1327 #1336 @xusheng6

### capa explorer IDA Pro plugin
- rule generator plugin now loads faster when jumping between functions @stevemk14ebr
- fix exception when plugin loaded in IDA hosted under idat #1341 @mike-hunhoff
- improve embedded PE detection performance and reduce FP potential #1344 @mike-hunhoff

### Raw diffs
- [capa v5.0.0...v5.1.0](https://github.com/mandiant/capa/compare/v5.0.0...v5.1.0)
- [capa-rules v5.0.0...v5.1.0](https://github.com/mandiant/capa-rules/compare/v5.0.0...v5.1.0)


## v5.0.0 (2023-02-08)
This capa version comes with major improvements and additions to better handle .NET binaries. To showcase this we've updated and added over 30 .NET rules.  

Additionally, capa now caches its rule set for better performance. The capa explorer also caches its analysis results, so that multiple IDA Pro or plugin invocations don't need to repeat the same analysis.

We have removed the SMDA backend and changed the program return codes to be positive numbers.

Other improvements to highlight include better ELF OS detection, various rendering bug fixes, and enhancements to the feature extraction. We've also added support for Python 3.11.

Thanks for all the support, especially to @jsoref, @bkojusner, @edeca, @richardweiss80, @joren485, @ryantxu1, @mwilliams31, @anushkavirgaonkar, @MalwareMechanic, @Still34, @dzbeck, @johnk3r, and everyone else who submitted bugs and provided feedback!

### New Features
- verify rule metadata format on load #1160 @mr-tz
- dotnet: emit property features #1168 @anushkavirgaonkar
- dotnet: emit API features for objects created via the newobj instruction #1186 @mike-hunhoff
- dotnet: emit API features for generic methods #1231 @mike-hunhoff
- Python 3.11 support #1192 @williballenthin
- dotnet: emit calls to/from MethodDef methods #1236 @mike-hunhoff
- dotnet: emit namespace/class features for ldvirtftn/ldftn instructions #1241 @mike-hunhoff
- dotnet: emit namespace/class features for type references #1242 @mike-hunhoff
- dotnet: extract dotnet and pe format #1187 @mr-tz
- don't render all library rule matches in vverbose output #1174 @mr-tz
- cache the rule set across invocations for better performance #1212 @williballenthin
- update ATT&CK/MBC data for linting #1297 @mr-tz

### Breaking Changes
- remove SMDA backend #1062 @williballenthin
- error return codes are now positive numbers #1269 @mr-tz

### New Rules (77)

- collection/use-dotnet-library-sharpclipboard @johnk3r
- data-manipulation/encryption/aes/use-dotnet-library-encryptdecryptutils @johnk3r
- data-manipulation/json/use-dotnet-library-newtonsoftjson @johnk3r
- data-manipulation/svg/use-dotnet-library-sharpvectors @johnk3r
- executable/resource/embed-dependencies-as-resources-using-fodycostura @johnk3r @mr-tz
- communication/ftp/send/send-file-using-ftp michael.hunhof@mandiant.com anushka.virgaonkar@mandiant.com
- nursery/extract-zip-archive anushka.virgaonkar@mandiant.com
- nursery/allocate-unmanaged-memory-in-dotnet michael.hunhoff@mandiant.com
- nursery/check-file-extension-in-dotnet michael.hunhoff@mandiant.com
- nursery/decode-data-using-base64-in-dotnet michael.hunhoff@mandiant.com
- nursery/deserialize-json-in-dotnet michael.hunhoff@mandiant.com
- nursery/find-data-using-regex-in-dotnet michael.hunhoff@mandiant.com
- nursery/generate-random-filename-in-dotnet michael.hunhoff@mandiant.com
- nursery/get-os-version-in-dotnet michael.hunhoff@mandiant.com
- nursery/load-xml-in-dotnet michael.hunhoff@mandiant.com
- nursery/manipulate-unmanaged-memory-in-dotnet michael.hunhoff@mandiant.com
- nursery/save-image-in-dotnet michael.hunhoff@mandiant.com
- nursery/send-email-in-dotnet michael.hunhoff@mandiant.com
- nursery/serialize-json-in-dotnet michael.hunhoff@mandiant.com
- nursery/set-http-user-agent-in-dotnet michael.hunhoff@mandiant.com
- nursery/compile-csharp-in-dotnet michael.hunhoff@mandiant.com
- nursery/compile-visual-basic-in-dotnet michael.hunhoff@mandiant.com
- nursery/compress-data-using-gzip-in-dotnet michael.hunhoff@mandiant.com
- nursery/execute-sqlite-statement-in-dotnet michael.hunhoff@mandiant.com
- nursery/execute-via-asynchronous-task-in-dotnet michael.hunhoff@mandiant.com
- nursery/execute-via-timer-in-dotnet michael.hunhoff@mandiant.com
- nursery/execute-wmi-query-in-dotnet michael.hunhoff@mandiant.com
- nursery/manipulate-network-credentials-in-dotnet michael.hunhoff@mandiant.com
- nursery/encrypt-data-using-aes william.ballenthin@mandiant.com Ivan Kwiatkowski (@JusticeRage)
- host-interaction/uac/bypass/bypass-uac-via-rpc david.cannings@pwc.com david@edeca.net
- nursery/check-for-vm-using-instruction-vpcext richard.weiss@mandiant.com
- nursery/get-windows-directory-from-kuser_shared_data david.cannings@pwc.com
- nursery/encrypt-data-using-openssl-dsa Ana06
- nursery/encrypt-data-using-openssl-ecdsa Ana06
- nursery/encrypt-data-using-openssl-rsa Ana06
- runtime/dotnet/execute-via-dotnet-startup-hook william.ballenthin@mandiant.com
- host-interaction/console/manipulate-console-buffer william.ballenthin@mandiant.com michael.hunhoff@mandiant.com
- nursery/access-wmi-data-in-dotnet michael.hunhoff@mandiant.com
- nursery/allocate-unmanaged-memory-via-dotnet michael.hunhoff@mandiant.com
- nursery/generate-random-bytes-in-dotnet michael.hunhoff@mandiant.com
- nursery/manipulate-console-window michael.hunhoff@mandiant.com
- nursery/obfuscated-with-koivm michael.hunhoff@mandiant.com
- nursery/implement-com-dll moritz.raabe@mandiant.com
- nursery/linked-against-libsodium @mr-tz
- compiler/nuitka/compiled-with-nuitka @williballenthin
- nursery/authenticate-data-with-md5-mac william.ballenthin@mandiant.com
- nursery/resolve-function-by-djb2-hash still@teamt5.org
- host-interaction/mutex/create-semaphore-on-linux @ramen0x3f
- host-interaction/mutex/lock-semaphore-on-linux @ramen0x3f
- host-interaction/mutex/unlock-semaphore-on-linux @ramen0x3f
- data-manipulation/hashing/sha384/hash-data-using-sha384 william.ballenthin@mandiant.com
- data-manipulation/hashing/sha512/hash-data-using-sha512 william.ballenthin@mandiant.com
- nursery/decode-data-using-url-encoding michael.hunhoff@mandiant.com
- nursery/manipulate-user-privileges michael.hunhoff@mandiant.com
- lib/get-os-version @mr-tz
- nursery/decrypt-data-using-tea william.ballenthin@mandiant.com
- nursery/encrypt-data-using-tea william.ballenthin@mandiant.com
- nursery/hash-data-using-whirlpool william.ballenthin@mandiant.com
- nursery/reference-base58-string william.ballenthin@mandiant.com
- communication/mailslot/create-mailslot william.ballenthin@mandiant.com
- executable/resource/access-dotnet-resource @mr-tz
- linking/static/linked-against-cpp-standard-library @mr-tz
- data-manipulation/compression/compress-data-using-lzo david@edeca.net david.cannings@pwc.com
- data-manipulation/compression/decompress-data-using-lzo david@edeca.net david.cannings@pwc.com
- communication/socket/tcp/create-tcp-socket-via-raw-afd-driver william.ballenthin@mandiant.com
- host-interaction/process/map-section-object william.ballenthin@mandiant.com
- lib/create-or-open-section-object william.ballenthin@mandiant.com
- load-code/dotnet/execute-dotnet-assembly-via-clr-host blas.kojusner@mandiant.com
- load-code/execute-vbscript-javascript-or-jscript-in-memory blas.kojusner@mandiant.com
- host-interaction/file-system/reference-absolute-stream-path-on-windows blas.kojusner@mandiant.com
- nursery/generate-method-via-reflection-in-dotnet michael.hunhoff@mandiant.com
- nursery/unmanaged-call-via-dynamic-pinvoke-in-dotnet michael.hunhoff@mandiant.com

### Bug Fixes
- render: convert feature attributes to aliased dictionary for vverbose #1152 @mike-hunhoff
- decouple Token dependency / extractor and features #1139 @mr-tz
- update pydantic model to guarantee type coercion #1176 @mike-hunhoff
- do not overwrite version in version.py during PyInstaller build #1169 @mr-tz
- render: fix vverbose rendering of offsets #1215 @williballenthin
- elf: better detect OS via GLIBC ABI version needed and dependencies #1221 @williballenthin
- dotnet: address unhandled exceptions with improved type checking #1230 @mike-hunhoff
- fix import-to-ida script formatting #1208 @williballenthin
- render: fix verbose rendering of scopes #1263 @williballenthin
- rules: better detect invalid rules #1282 @williballenthin
- show-features: better render strings with embedded whitespace #1267 @williballenthin
- handle vivisect bug around strings at instruction level, use min length 4 #1271 @williballenthin @mr-tz
- extractor: guard against invalid "calls from" features #1177 @mr-tz
- extractor: add format to global features #1258 @mr-tz
- extractor: discover all strings with length >= 4 #1280 @mr-tz
- extractor: don't extract byte features for strings #1293 @mr-tz

### capa explorer IDA Pro plugin
- fix: display instruction items #1154 @mr-tz
- fix: accept only plaintext pasted content #1194 @williballenthin
- fix: UnboundLocalError #1217 @williballenthin
- extractor: add support for COFF files and extern functions #1223 @mike-hunhoff
- doc: improve error messaging and documentation related to capa rule set #1249 @mike-hunhoff
- fix: assume 32-bit displacement for offsets #1250 @mike-hunhoff
- generator: refactor caching and matching #1251 @mike-hunhoff
- fix: improve exception handling to prevent IDA from locking up when errors occur #1262 @mike-hunhoff
- verify rule metadata using Pydantic #1167 @mr-tz
- extractor: make read consistent with file object behavior #1254 @mr-tz
- fix: UnboundLocalError x2 #1302 @mike-hunhoff
- cache capa results across IDA sessions #1279 @mr-tz

### Raw diffs
- [capa v4.0.1...v5.0.0](https://github.com/mandiant/capa/compare/v4.0.1...v5.0.0)
- [capa-rules v4.0.1...v5.0.0](https://github.com/mandiant/capa-rules/compare/v4.0.1...v5.0.0)


## v4.0.1 (2022-08-15)
Some rules contained invalid metadata fields that caused an error when rendering rule hits. We've updated all rules and enhanced the rule linter to catch such issues.

### New Rules (1)

- anti-analysis/obfuscation/obfuscated-with-vs-obfuscation jakub.jozwiak@mandiant.com


### Bug Fixes
- linter: use pydantic to validate rule metadata #1141 @mike-hunhoff
- build binaries using PyInstaller no longer overwrites functions in version.py #1136 @mr-tz

### Raw diffs
- [capa v4.0.0...v4.0.1](https://github.com/mandiant/capa/compare/v4.0.0...v4.0.1)
- [capa-rules v4.0.0...v4.0.1](https://github.com/mandiant/capa-rules/compare/v4.0.0...v4.0.1)

## v4.0.0 (2022-08-10)
Version 4 adds support for analyzing .NET executables. capa will autodetect .NET modules, or you can explicitly invoke the new feature extractor via `--format dotnet`. We've also extended the rule syntax for .NET features including `namespace` and `class`.

Additionally, new `instruction` scope and `operand` features enable users to create more explicit rules. These features are not backwards compatible. We removed the previously used `/x32` and `/x64` flavors of number and operand features.

We updated 49 existing rules and added 22 new rules leveraging these new features and characteristics to detect capabilities seen in .NET malware.

More breaking changes include updates to the JSON results document, freeze file format schema (now format version v2), and the internal handling of addresses.

Thanks for all the support, especially to @htnhan, @jtothej, @sara-rn, @anushkavirgaonkar, and @_re_fox!

*Deprecation warning: v4.0 will be the last capa version to support the SMDA backend.*

### New Features

 - add new scope "instruction" for matching mnemonics and operands #767 @williballenthin
 - add new feature "operand[{0, 1, 2}].number" for matching instruction operand immediate values #767 @williballenthin
 - add new feature "operand[{0, 1, 2}].offset" for matching instruction operand offsets #767 @williballenthin
 - extract additional offset/number features in certain circumstances #320 @williballenthin
 - add detection and basic feature extraction for dotnet #987 @mr-tz, @mike-hunhoff, @williballenthin
 - add file string extraction for dotnet files #1012 @mike-hunhoff
 - add file function-name extraction for dotnet files #1015 @mike-hunhoff
 - add unmanaged call characteristic for dotnet files #1023 @mike-hunhoff
 - add mixed mode characteristic feature extraction for dotnet files #1024 @mike-hunhoff
 - emit class and namespace features for dotnet files #1030 @mike-hunhoff
 - render: support Addresses that aren't simple integers, like .NET token+offset #981 @williballenthin
 - document rule tags and branches #1006 @williballenthin, @mr-tz

### Breaking Changes

  - instruction scope and operand feature are new and are not backwards compatible with older versions of capa
  - Python 3.7 is now the minimum supported Python version #866 @williballenthin
  - remove /x32 and /x64 flavors of number and operand features #932 @williballenthin
  - the tool now accepts multiple paths to rules, and JSON doc updated accordingly @williballenthin
  - extractors must use handles to identify functions/basic blocks/instructions #981 @williballenthin
  - the freeze file format schema was updated, including format version bump to v2 #986 @williballenthin

Deprecation notice: as described in [#937](https://github.com/mandiant/capa/issues/937), we plan to remove the SMDA backend for v5. If you rely on this backend, please reach out so we can discuss extending the support for SMDA or transitioning your workflow to use vivisect.

### New Rules (30)

- data-manipulation/encryption/aes/manually-build-aes-constants huynh.t.nhan@gmail.com
- nursery/get-process-image-filename michael.hunhoff@mandiant.com
- compiler/v/compiled-with-v jakub.jozwiak@mandiant.com
- compiler/zig/compiled-with-zig jakub.jozwiak@mandiant.com
- anti-analysis/packer/huan/packed-with-huan jakub.jozwiak@mandiant.com
- internal/limitation/file/internal-dotnet-file-limitation william.ballenthin@mandiant.com
- nursery/get-os-information-via-kuser_shared_data @mr-tz
- load-code/pe/resolve-function-by-parsing-PE-exports @sara-rn
- anti-analysis/packer/huan/packed-with-huan jakub.jozwiak@mandiant.com
- nursery/execute-dotnet-assembly anushka.virgaonkar@mandiant.com
- nursery/invoke-dotnet-assembly-method anushka.virgaonkar@mandiant.com
- collection/screenshot/capture-screenshot-via-keybd-event @_re_fox
- collection/browser/gather-chrome-based-browser-login-information @_re_fox
- nursery/power-down-monitor michael.hunhoff@mandiant.com
- nursery/hash-data-using-aphash @_re_fox
- nursery/hash-data-using-jshash @_re_fox
- host-interaction/file-system/files/list/enumerate-files-on-windows moritz.raabe@mandiant.com anushka.virgaonkar@mandiant.com
- nursery/check-clipboard-data anushka.virgaonkar@mandiant.com
- nursery/clear-clipboard-data anushka.virgaonkar@mandiant.com
- nursery/compile-dotnet-assembly anushka.virgaonkar@mandiant.com
- nursery/create-process-via-wmi anushka.virgaonkar@mandiant.com
- nursery/display-service-notification-message-box anushka.virgaonkar@mandiant.com
- nursery/find-process-by-name anushka.virgaonkar@mandiant.com
- nursery/generate-random-numbers-in-dotnet anushka.virgaonkar@mandiant.com
- nursery/send-keystrokes anushka.virgaonkar@mandiant.com
- nursery/send-request-in-dotnet anushka.virgaonakr@mandiant.com
- nursery/terminate-process-by-name-in-dotnet anushka.virgaonkar@mandiant.com
- nursery/hash-data-using-rshash @_re_fox
- persistence/authentication-process/act-as-credential-manager-dll jakub.jozwiak@mandiant.com
- persistence/authentication-process/act-as-password-filter-dll jakub.jozwiak@mandiant.com

### Bug Fixes
- improve handling _ prefix compile/link artifact #924 @mike-hunhoff
- better detect OS in ELF samples #988 @williballenthin
- display number feature zero in vverbose #1097 @mike-hunhoff

### capa explorer IDA Pro plugin
- improve file format extraction #918 @mike-hunhoff
- remove decorators added by IDA to ELF imports #919 @mike-hunhoff
- bug fixes for Address abstraction #1091 @mike-hunhoff

### Development

### Raw diffs
- [capa v3.2.0...v4.0.0](https://github.com/mandiant/capa/compare/v3.2.0...master)
- [capa-rules v3.2.0...v4.0.0](https://github.com/mandiant/capa-rules/compare/v3.2.0...master)

## v3.2.1 (2022-06-06)
This out-of-band release bumps the SMDA dependency version to enable installation on Python 3.10.

### Bug Fixes

- update SMDA dependency @mike-hunhoff #922

### Raw diffs
- [capa v3.2.0...v3.2.1](https://github.com/mandiant/capa/compare/v3.2.0...v3.2.1)
- [capa-rules v3.2.0...v3.2.1](https://github.com/mandiant/capa-rules/compare/v3.2.0...v3.2.1)

## v3.2.0 (2022-03-03)
This release adds a new characteristic `characteristic: call $+5` enabling users to create more explicit rules. The linter now also validates ATT&CK and MBC categories. Additionally, many dependencies, including the vivisect backend, have been updated.

One rule has been added and many more have been improved.

Thanks for all the support, especially to @kn0wl3dge and first time contributor @uckelman-sf!

### New Features

- linter: validate ATT&CK/MBC categories and IDs #103 @kn0wl3dge
- extractor: add characteristic "call $+5" feature #366 @kn0wl3dge

### New Rules (1)

- anti-analysis/obfuscation/obfuscated-with-advobfuscator jakub.jozwiak@mandiant.com

### Bug Fixes

- remove typing package as a requirement for Python 3.7+ compatibility #901 @uckelman-sf
- elf: fix OS detection for Linux kernel modules #867 @williballenthin

### Raw diffs
- [capa v3.1.0...v3.2.0](https://github.com/mandiant/capa/compare/v3.1.0...v3.2.0)
- [capa-rules v3.1.0...v3.2.0](https://github.com/mandiant/capa-rules/compare/v3.1.0...v3.2.0)

## v3.1.0 (2022-01-10)
This release improves the performance of capa while also adding 23 new rules and many code quality enhancements. We profiled capa's CPU usage and optimized the way that it matches rules, such as by short circuiting when appropriate. According to our testing, the matching phase is approximately 66% faster than v3.0.3! We also added support for Python 3.10, aarch64 builds, and additional MAEC metadata in the rule headers.
  
This release adds 23 new rules, including nine by Jakub Jozwiak of Mandiant. @ryantxu1 and @dzbeck updated the ATT&CK and MBC mappings for many rules. Thank you!
  
And as always, welcome first time contributors!

  - @kn0wl3dge
  - @jtothej
  - @cl30
  

### New Features

- engine: short circuit logic nodes for better performance #824 @williballenthin
- engine: add optimizer the order faster nodes first #829 @williballenthin
- engine: optimize rule evaluation by skipping rules that can't match #830 @williballenthin
- support python 3.10 #816 @williballenthin
- support aarch64 #683 @williballenthin
- rules: support maec/malware-family meta #841 @mr-tz
- engine: better type annotations/exhaustiveness checking #839 @cl30

### Breaking Changes: None

### New Rules (23)

- nursery/delete-windows-backup-catalog michael.hunhoff@mandiant.com
- nursery/disable-automatic-windows-recovery-features michael.hunhoff@mandiant.com
- nursery/capture-webcam-video @johnk3r
- nursery/create-registry-key-via-stdregprov michael.hunhoff@mandiant.com
- nursery/delete-registry-key-via-stdregprov michael.hunhoff@mandiant.com
- nursery/delete-registry-value-via-stdregprov michael.hunhoff@mandiant.com
- nursery/query-or-enumerate-registry-key-via-stdregprov michael.hunhoff@mandiant.com
- nursery/query-or-enumerate-registry-value-via-stdregprov michael.hunhoff@mandiant.com
- nursery/set-registry-value-via-stdregprov michael.hunhoff@mandiant.com
- data-manipulation/compression/decompress-data-using-ucl jakub.jozwiak@mandiant.com
- linking/static/wolfcrypt/linked-against-wolfcrypt jakub.jozwiak@mandiant.com
- linking/static/wolfssl/linked-against-wolfssl jakub.jozwiak@mandiant.com
- anti-analysis/packer/pespin/packed-with-pespin jakub.jozwiak@mandiant.com
- load-code/shellcode/execute-shellcode-via-windows-fibers jakub.jozwiak@mandiant.com
- load-code/shellcode/execute-shellcode-via-enumuilanguages jakub.jozwiak@mandiant.com
- anti-analysis/packer/themida/packed-with-themida william.ballenthin@mandiant.com
- load-code/shellcode/execute-shellcode-via-createthreadpoolwait jakub.jozwiak@mandiant.com
- host-interaction/process/inject/inject-shellcode-using-a-file-mapping-object jakub.jozwiak@mandiant.com
- load-code/shellcode/execute-shellcode-via-copyfile2 jakub.jozwiak@mandiant.com
- malware-family/plugx/match-known-plugx-module still@teamt5.org

### Rule Changes

  - update ATT&CK mappings by @ryantxu1
  - update ATT&CK and MBC mappings by @dzbeck
  - aplib detection by @cdong1012
  - golang runtime detection by @stevemk14eber

### Bug Fixes

- fix circular import error #825 @williballenthin
- fix smda negative number extraction #430 @kn0wl3dge

### capa explorer IDA Pro plugin

- pin supported versions to >= 7.4 and < 8.0 #849 @mike-hunhoff

### Development

- add profiling infrastructure #828 @williballenthin
- linter: detect shellcode extension #820 @mr-tz
- show features script: add backend flag #430 @kn0wl3dge

### Raw diffs
- [capa v3.0.3...v3.1.0](https://github.com/mandiant/capa/compare/v3.0.3...v3.1.0)
- [capa-rules v3.0.3...v3.1.0](https://github.com/mandiant/capa-rules/compare/v3.0.3...v3.1.0)


## v3.0.3 (2021-10-27)

This is primarily a rule maintenance release:
  - eight new rules, including all relevant techniques from [ATT&CK v10](https://medium.com/mitre-attack/introducing-attack-v10-7743870b37e3), and
  - two rules removed, due to the prevalence of false positives

We've also tweaked the status codes returned by capa.exe to be more specific and added a bit more metadata to the JSON output format.
 
As always, welcome first time contributors!
  - still@teamt5.org
  - zander.work@mandiant.com
                                                                                                     

### New Features

- show in which function a BB match is #130 @williballenthin
- main: exit with unique error codes when bailing #802 @williballenthin

### New Rules (8)

- nursery/resolve-function-by-fnv-1a-hash still@teamt5.org
- data-manipulation/encryption/encrypt-data-using-memfrob-from-glibc zander.work@mandiant.com
- collection/group-policy/discover-group-policy-via-gpresult william.ballenthin@mandiant.com
- host-interaction/bootloader/manipulate-safe-mode-programs william.ballenthin@mandiant.com
- nursery/enable-safe-mode-boot william.ballenthin@mandiant.com
- persistence/iis/persist-via-iis-module william.ballenthin@mandiant.com
- persistence/iis/persist-via-isapi-extension william.ballenthin@mandiant.com
- targeting/language/identify-system-language-via-api william.ballenthin@mandiant.com

## Removed rules (2)
- load-code/pe/parse-pe-exports: too many false positives in unrelated structure accesses
- anti-analysis/anti-vm/vm-detection/execute-anti-vm-instructions: too many false positives in junk code

### Bug Fixes

- update references from FireEye to Mandiant

### Raw diffs
- [capa v3.0.2...v3.0.3](https://github.com/fireeye/capa/compare/v3.0.2...v3.0.3)
- [capa-rules v3.0.2...v3.0.3](https://github.com/fireeye/capa-rules/compare/v3.0.2...v3.0.3)
  
## v3.0.2 (2021-09-28)
  
This release fixes an issue with the standalone executables built with PyInstaller when running capa against ELF files.

### Bug Fixes

- fix bug in PyInstaller config preventing ELF analysis #795 @mr-tz

### Raw diffs
- [capa v3.0.1...v3.0.2](https://github.com/fireeye/capa/compare/v3.0.1...v3.0.2)
- [capa-rules v3.0.1...v3.0.2](https://github.com/fireeye/capa-rules/compare/v3.0.1...v3.0.2)

## v3.0.1 (2021-09-27)

This version updates the version of vivisect used by capa. Users will experience fewer bugs and find improved analysis results.

Thanks to the community for highlighting issues and analysis misses. Your feedback is crucial to further improve capa.

### Bug Fixes

- fix many underlying bugs in vivisect analysis and update to version v1.0.5 #786 @williballenthin

### Raw diffs
- [capa v3.0.0...v3.0.1](https://github.com/fireeye/capa/compare/v3.0.0...v3.0.1)
- [capa-rules v3.0.0...v3.0.1](https://github.com/fireeye/capa-rules/compare/v3.0.0...v3.0.1)

## v3.0.0 (2021-09-15)

We are excited to announce version 3.0! :tada:

capa 3.0:
- adds support for ELF files targeting Linux thanks to [Intezer](https://www.intezer.com/)
- adds new features to specify OS, CPU architecture, and file format
- fixes a few bugs that may have led to false negatives (missed capabilities) in older versions
- adds 80 new rules, including 36 describing techniques for Linux

A huge thanks to everyone who submitted issues, provided feedback, and contributed code and rules.
Special acknowledgement to @Adir-Shemesh and @TcM1911 of [Intezer](https://www.intezer.com/) for contributing the code to enable ELF support.
Also, welcome first time contributors:
  - @jaredscottwilson
  - @cdong1012
  - @jlepore-fe 

### New Features

- all: add support for ELF files #700 @Adir-Shemesh @TcM1911
- rule format: add feature `format: ` for file format, like `format: pe` #723 @williballenthin
- rule format: add feature `arch: ` for architecture, like `arch: amd64` #723 @williballenthin
- rule format: add feature `os: ` for operating system, like `os: windows` #723 @williballenthin
- rule format: add feature `substring: ` for verbatim strings with leading/trailing wildcards #737 @williballenthin
- scripts: add `profile-memory.py` for profiling memory usage #736 @williballenthin
- main: add light weight ELF file feature extractor to detect file limitations #770 @mr-tz

### Breaking Changes

- rules using `format`, `arch`, `os`, or `substring` features cannot be used by capa versions prior to v3
- legacy term `arch` (i.e., "x32") is now called `bitness` @williballenthin
- freeze format gains new section for "global" features #759 @williballenthin

### New Rules (80)

- collection/webcam/capture-webcam-image @johnk3r
- nursery/list-drag-and-drop-files michael.hunhoff@mandiant.com
- nursery/monitor-clipboard-content michael.hunhoff@mandiant.com
- nursery/monitor-local-ipv4-address-changes michael.hunhoff@mandiant.com
- nursery/load-windows-common-language-runtime michael.hunhoff@mandiant.com
- nursery/resize-volume-shadow-copy-storage michael.hunhoff@mandiant.com
- nursery/add-user-account-group michael.hunhoff@mandiant.com
- nursery/add-user-account-to-group michael.hunhoff@mandiant.com
- nursery/add-user-account michael.hunhoff@mandiant.com
- nursery/change-user-account-password michael.hunhoff@mandiant.com
- nursery/delete-user-account-from-group michael.hunhoff@mandiant.com
- nursery/delete-user-account-group michael.hunhoff@mandiant.com
- nursery/delete-user-account michael.hunhoff@mandiant.com
- nursery/list-domain-servers michael.hunhoff@mandiant.com
- nursery/list-groups-for-user-account michael.hunhoff@mandiant.com
- nursery/list-user-account-groups michael.hunhoff@mandiant.com
- nursery/list-user-accounts-for-group michael.hunhoff@mandiant.com
- nursery/list-user-accounts michael.hunhoff@mandiant.com
- nursery/parse-url michael.hunhoff@mandiant.com
- nursery/register-raw-input-devices michael.hunhoff@mandiant.com
- anti-analysis/packer/gopacker/packed-with-gopacker jared.wilson@mandiant.com
- host-interaction/driver/create-device-object @mr-tz
- host-interaction/process/create/execute-command @mr-tz
- data-manipulation/encryption/create-new-key-via-cryptacquirecontext chuong.dong@mandiant.com
- host-interaction/log/clfs/append-data-to-clfs-log-container blaine.stancill@mandiant.com
- host-interaction/log/clfs/read-data-from-clfs-log-container blaine.stancill@mandiant.com
- data-manipulation/encryption/hc-128/encrypt-data-using-hc-128-via-wolfssl blaine.stancill@mandiant.com
- c2/shell/create-unix-reverse-shell joakim@intezer.com
- c2/shell/execute-shell-command-received-from-socket joakim@intezer.com
- collection/get-current-user joakim@intezer.com
- host-interaction/file-system/change-file-permission joakim@intezer.com
- host-interaction/hardware/memory/get-memory-information joakim@intezer.com
- host-interaction/mutex/lock-file joakim@intezer.com
- host-interaction/os/version/get-kernel-version joakim@intezer.com
- host-interaction/os/version/get-linux-distribution joakim@intezer.com
- host-interaction/process/terminate/terminate-process-via-kill joakim@intezer.com
- lib/duplicate-stdin-and-stdout joakim@intezer.com
- nursery/capture-network-configuration-via-ifconfig joakim@intezeer.com
- nursery/collect-ssh-keys joakim@intezer.com
- nursery/enumerate-processes-via-procfs joakim@intezer.com
- nursery/interact-with-iptables joakim@intezer.com
- persistence/persist-via-desktop-autostart joakim@intezer.com
- persistence/persist-via-shell-profile-or-rc-file joakim@intezer.com
- persistence/service/persist-via-rc-script joakim@intezer.com
- collection/get-current-user-on-linux joakim@intezer.com
- collection/network/get-mac-address-on-windows moritz.raabe@mandiant.com
- host-interaction/file-system/read/read-file-on-linux moritz.raabe@mandiant.com joakim@intezer.com
- host-interaction/file-system/read/read-file-on-windows moritz.raabe@mandiant.com
- host-interaction/file-system/write/write-file-on-windows william.ballenthin@mandiant.com
- host-interaction/os/info/get-system-information-on-windows moritz.raabe@mandiant.com joakim@intezer.com
- host-interaction/process/create/create-process-on-windows moritz.raabe@mandiant.com
- linking/runtime-linking/link-function-at-runtime-on-windows moritz.raabe@mandiant.com
- nursery/create-process-on-linux joakim@intezer.com
- nursery/enumerate-files-on-linux william.ballenthin@mandiant.com
- nursery/get-mac-address-on-linux joakim@intezer.com
- nursery/get-system-information-on-linux joakim@intezer.com
- nursery/link-function-at-runtime-on-linux joakim@intezer.com
- nursery/write-file-on-linux joakim@intezer.com
- communication/socket/tcp/send/obtain-transmitpackets-callback-function-via-wsaioctl jonathan.lepore@mandiant.com
- nursery/linked-against-cpp-http-library @mr-tz
- nursery/linked-against-cpp-json-library @mr-tz

### Bug Fixes

- main: fix `KeyError: 0` when reporting results @williballehtin #703
- main: fix potential false negatives due to namespaces across scopes @williballenthin #721
- linter: suppress some warnings about imports from ntdll/ntoskrnl @williballenthin #743
- linter: suppress some warnings about missing examples in the nursery @williballenthin #747

### capa explorer IDA Pro plugin

- explorer: add additional filter logic when displaying matches by function #686 @mike-hunhoff
- explorer: remove duplicate check when saving file #687 @mike-hunhoff
- explorer: update IDA extractor to use non-canon mnemonics #688 @mike-hunhoff
- explorer: allow user to add specified number of bytes when adding a Bytes feature in the Rule Generator #689 @mike-hunhoff
- explorer: enforce max column width Features and Editor panes #691 @mike-hunhoff
- explorer: add option to limit features to currently selected disassembly address #692 @mike-hunhoff
- explorer: update support documentation and runtime checks #741 @mike-hunhoff
- explorer: small performance boost to rule generator search functionality #742 @mike-hunhoff
- explorer: add support for arch, os, and format features #758 @mike-hunhoff
- explorer: improve parsing algorithm for rule generator feature editor #768 @mike-hunhoff

### Development

### Raw diffs
- [capa v2.0.0...v3.0.0](https://github.com/mandiant/capa/compare/v2.0.0...v3.0.0)
- [capa-rules v2.0.0...v3.0.0](https://github.com/mandiant/capa-rules/compare/v2.0.0...v3.0.0)


## v2.0.0 (2021-07-19)

We are excited to announce version 2.0! :tada:
capa 2.0:
- enables anyone to contribute rules more easily
- is the first Python 3 ONLY version
- provides more concise and relevant result via identification of library functions using FLIRT
  ![capa v2.0 results ignoring library code functions](doc/img/changelog/flirt-ignore.png)
- includes many features and enhancements for the capa explorer IDA plugin
- adds 93 new rules, including all new techniques introduced in MITRE ATT&CK v9

A huge thanks to everyone who submitted issues, provided feedback, and contributed code and rules. Many colleagues across dozens of organizations have volunteered their experience to improve this tool! :heart:


### New Features

- rules: update ATT&CK and MBC mappings https://github.com/mandiant/capa-rules/pull/317 @williballenthin
- main: use FLIRT signatures to identify and ignore library code #446 @williballenthin
- tests: update test cases and caching #545 @mr-tz
- scripts: capa2yara.py convert capa rules to YARA rules #561 @ruppde
- rule: add file-scope feature (`function-name`) for recognized library functions #567 @williballenthin
- main: auto detect shellcode based on file extension #516 @mr-tz
- main: more detailed progress bar output when matching functions #562 @mr-tz
- main: detect file limitations without doing code analysis for better performance #583 @williballenthin
- show-features: don't show features from library functions #569 @williballenthin
- linter: summarize results at the end #571 @williballenthin
- linter: check for `or` with always true child statement, e.g. `optional`, colors #348 @mr-tz

### Breaking Changes

- py3: drop Python 2 support #480 @Ana06
- meta: added `library_functions` field, `feature_counts.functions` does not include library functions any more #562 @mr-tz
- json: results document now contains parsed ATT&CK and MBC fields instead of canonical representation #526 @mr-tz
- json: record all matching strings for regex #159 @williballenthin
- main: implement file limitations via rules not code #390 @williballenthin
- json: correctly render negative offsets #619 @williballenthin
- library: remove logic from `__init__.py` throughout #622 @williballenthin

### New Rules (93)

- anti-analysis/packer/amber/packed-with-amber @gormaniac
- collection/file-managers/gather-3d-ftp-information @re-fox
- collection/file-managers/gather-alftp-information @re-fox
- collection/file-managers/gather-bitkinex-information @re-fox
- collection/file-managers/gather-blazeftp-information @re-fox
- collection/file-managers/gather-bulletproof-ftp-information @re-fox
- collection/file-managers/gather-classicftp-information @re-fox
- collection/file-managers/gather-coreftp-information @re-fox
- collection/file-managers/gather-cuteftp-information @re-fox
- collection/file-managers/gather-cyberduck-information @re-fox
- collection/file-managers/gather-direct-ftp-information @re-fox
- collection/file-managers/gather-directory-opus-information @re-fox
- collection/file-managers/gather-expandrive-information @re-fox
- collection/file-managers/gather-faststone-browser-information @re-fox
- collection/file-managers/gather-fasttrack-ftp-information @re-fox
- collection/file-managers/gather-ffftp-information @re-fox
- collection/file-managers/gather-filezilla-information @re-fox
- collection/file-managers/gather-flashfxp-information @re-fox
- collection/file-managers/gather-fling-ftp-information @re-fox
- collection/file-managers/gather-freshftp-information @re-fox
- collection/file-managers/gather-frigate3-information @re-fox
- collection/file-managers/gather-ftp-commander-information @re-fox
- collection/file-managers/gather-ftp-explorer-information @re-fox
- collection/file-managers/gather-ftp-voyager-information @re-fox
- collection/file-managers/gather-ftpgetter-information @re-fox
- collection/file-managers/gather-ftpinfo-information @re-fox
- collection/file-managers/gather-ftpnow-information @re-fox
- collection/file-managers/gather-ftprush-information @re-fox
- collection/file-managers/gather-ftpshell-information @re-fox
- collection/file-managers/gather-global-downloader-information @re-fox
- collection/file-managers/gather-goftp-information @re-fox
- collection/file-managers/gather-leapftp-information @re-fox
- collection/file-managers/gather-netdrive-information @re-fox
- collection/file-managers/gather-nexusfile-information @re-fox
- collection/file-managers/gather-nova-ftp-information @re-fox
- collection/file-managers/gather-robo-ftp-information @re-fox
- collection/file-managers/gather-securefx-information @re-fox
- collection/file-managers/gather-smart-ftp-information @re-fox
- collection/file-managers/gather-softx-ftp-information @re-fox
- collection/file-managers/gather-southriver-webdrive-information @re-fox
- collection/file-managers/gather-staff-ftp-information @re-fox
- collection/file-managers/gather-total-commander-information @re-fox
- collection/file-managers/gather-turbo-ftp-information @re-fox
- collection/file-managers/gather-ultrafxp-information @re-fox
- collection/file-managers/gather-winscp-information @re-fox
- collection/file-managers/gather-winzip-information @re-fox
- collection/file-managers/gather-wise-ftp-information @re-fox
- collection/file-managers/gather-ws-ftp-information @re-fox
- collection/file-managers/gather-xftp-information @re-fox
- data-manipulation/compression/decompress-data-using-aplib @r3c0nst @mr-tz
- host-interaction/bootloader/disable-code-signing @williballenthin
- host-interaction/bootloader/manipulate-boot-configuration @williballenthin
- host-interaction/driver/disable-driver-code-integrity @williballenthin
- host-interaction/file-system/bypass-mark-of-the-web @williballenthin
- host-interaction/network/domain/get-domain-information @recvfrom
- host-interaction/session/get-logon-sessions @recvfrom
- linking/runtime-linking/resolve-function-by-fin8-fasthash @r3c0nst @mr-tz
- nursery/build-docker-image @williballenthin
- nursery/create-container @williballenthin
- nursery/encrypt-data-using-fakem-cipher @mike-hunhoff
- nursery/list-containers @williballenthin
- nursery/run-in-container @williballenthin
- persistence/registry/appinitdlls/disable-appinit_dlls-code-signature-enforcement @williballenthin
- collection/password-manager/steal-keepass-passwords-using-keefarce @Ana06
- host-interaction/network/connectivity/check-internet-connectivity-via-wininet matthew.williams@mandiant.com michael.hunhoff@mandiant.com
- nursery/create-bits-job @mr-tz
- nursery/execute-syscall-instruction @kulinacs @mr-tz
- nursery/connect-to-wmi-namespace-via-wbemlocator michael.hunhoff@mandiant.com
- anti-analysis/obfuscation/obfuscated-with-callobfuscator johnk3r
- executable/installer/inno-setup/packaged-as-an-inno-setup-installer awillia2@cisco.com
- data-manipulation/hashing/djb2/hash-data-using-djb2 awillia2@cisco.com
- data-manipulation/encoding/base64/decode-data-using-base64-via-dword-translation-table gilbert.elliot@mandiant.com
- nursery/list-tcp-connections-and-listeners michael.hunhoff@mandiant.com
- nursery/list-udp-connections-and-listeners michael.hunhoff@mandiant.com
- nursery/log-keystrokes-via-raw-input-data michael.hunhoff@mandiant.com
- nursery/register-http-server-url michael.hunhoff@mandiant.com
- internal/limitation/file/internal-autoit-file-limitation.yml william.ballenthin@mandiant.com
- internal/limitation/file/internal-dotnet-file-limitation.yml william.ballenthin@mandiant.com
- internal/limitation/file/internal-installer-file-limitation.yml william.ballenthin@mandiant.com
- internal/limitation/file/internal-packer-file-limitation.yml william.ballenthin@mandiant.com
- host-interaction/network/domain/enumerate-domain-computers-via-ldap awillia2@cisco.com
- host-interaction/network/domain/get-domain-controller-name awillia2@cisco.com
- internal/limitation/file/internal-visual-basic-file-limitation @mr-tz
- data-manipulation/hashing/md5/hash-data-with-md5 moritz.raabe@mandiant.com
- compiler/autohotkey/compiled-with-autohotkey awillia2@cisco.com
- internal/limitation/file/internal-autohotkey-file-limitation @mr-tz
- host-interaction/process/dump/create-process-memory-minidump michael.hunhoff@mandiant.com
- nursery/get-storage-device-properties michael.hunhoff@mandiant.com
- nursery/execute-shell-command-via-windows-remote-management michael.hunhoff@mandiant.com
- nursery/get-token-privileges michael.hunhoff@mandiant.com
- nursery/prompt-user-for-credentials michael.hunhoff@mandiant.com
- nursery/spoof-parent-pid michael.hunhoff@mandiant.com

### Bug Fixes

- build: use Python 3.8 for PyInstaller to support consistently running across multiple operating systems including Windows 7 #505 @mr-tz
- main: correctly match BB-scope matches at file scope #605 @williballenthin
- main: do not process non-PE files even when --format explicitly provided #664 @mr-tz

### capa explorer IDA Pro plugin
- explorer: IDA 7.6 support #497 @williballenthin
- explorer: explain how to install IDA 7.6 patch to enable the plugin #528 @williballenthin
- explorer: document IDA 7.6sp1 as alternative to the patch #536 @Ana06
- explorer: add support for function-name feature #618 @mike-hunhoff
- explorer: circular import workaround #654 @mike-hunhoff
- explorer: add argument to control whether to automatically analyze when running capa explorer #548 @Ana06
- explorer: extract API features via function names recognized by IDA/FLIRT #661 @mr-tz

### Development

- ci: add capa release link to capa-rules tag #517 @Ana06
- ci, changelog: update `New Rules` section in CHANGELOG automatically https://github.com/mandiant/capa-rules/pull/374 #549 #604 @Ana06
- ci, changelog: support multiple author in sync GH https://github.com/mandiant/capa-rules/pull/378 @Ana06
- ci, lint: check statements for single child statements #563 @mr-tz
- ci: reject PRs without CHANGELOG update to ensure CHANGELOG is kept up-to-date #584 @Ana06
- ci: test that scripts run #660 @mr-tz

### Raw diffs

<!-- The diff uses v1.6.1 because master doesn't include v1.6.2 and v1.6.3 -->
- [capa v1.6.1...v2.0.0](https://github.com/mandiant/capa/compare/v1.6.1...v2.0.0)
- [capa-rules v1.6.1...v2.0.0](https://github.com/mandiant/capa-rules/compare/v1.6.1...v2.0.0)


## v1.6.3 (2021-04-29)

This release adds IDA 7.6 support to capa.

### Changes

- IDA 7.6 support @williballenthin @Ana06

### Raw diffs

  - [capa v1.6.2...v1.6.3](https://github.com/mandiant/capa/compare/v1.6.2...v1.6.3)


## v1.6.2 (2021-04-13)

This release backports a fix to capa 1.6: The Windows binary was built with Python 3.9 which doesn't support Windows 7.

### Bug Fixes

- build: use Python 3.8 for PyInstaller to support consistently running across multiple operating systems including Windows 7 @mr-tz @Ana06

### Raw diffs

  - [capa v1.6.1...v1.6.2](https://github.com/mandiant/capa/compare/v1.6.1...v1.6.2)


## v1.6.1 (2021-04-07)

This release includes several bug fixes, such as a vivisect issue that prevented capa from working on Windows with Python 3. It also adds 17 new rules and a bunch of improvements in the rules and IDA rule generator. We appreciate everyone who opened issues, provided feedback, and contributed code and rules.

### Upcoming changes

**This is the very last capa release that supports Python 2.** The next release will be v2.0 and will have breaking changes, including the removal of Python 2 support.

### New features

- explorer: add support for multi-line tab and SHIFT + Tab #474 @mike-hunhoff

![multi-line tab in rule generator](doc/img/changelog/tab.gif)

### New Rules (17)

- encrypt data using RC4 with custom key via WinAPI @MalwareMechanic
- encrypt data using Curve25519 @dandonov
- packaged as an IExpress self-extracting archive @recvfrom
- create registry key via offline registry library @johnk3r
- open registry key via offline registry library @johnk3r
- query registry key via offline registry library @johnk3r
- set registry key via offline registry library @johnk3r
- delete registry key via offline registry library @johnk3r
- enumerate PE sections @Ana06
- inject DLL reflectively @Ana06
- inspect section memory permissions @Ana06
- parse PE exports @Ana06
- rebuild import table @Ana06
- compare security identifiers @mike-hunhoff
- get user security identifier @mike-hunhoff
- listen for remote procedure calls @mike-hunhoff
- query remote server for available data @mike-hunhoff

### Bug Fixes

- vivisect: update to v1.0.1 which includes bug fix for #459 (capa failed in Windows with Python 3 and vivisect) #512 @williballenthin
- explorer: fix initialize rules directory #464 @mike-hunhoff
- explorer: support subscope rules #493 @mike-hunhoff
- explorer: add checks to validate matched data when searching #500 @mike-hunhoff
- features, explorer: add support for string features with special characters e.g. '\n' #468 @mike-hunhoff

### Changes

- vivisect: raises `IncompatibleVivVersion` instead of `UnicodeDecodeError` when using incompatible Python 2 `.viv` files with Python3 #479 @Ana06
- explorer: improve settings modification #465 @mike-hunhoff
- rules: improvements @mr-tz, @re-fox, @mike-hunhoff
- rules, lint: enforce string with double quotes formatting in rules #468 @mike-hunhoff
- lint: ensure LF end of line #485 #486 @mr-tz
- setup: pin dependencies #513 #504 @Ana06 @mr-tz

### Development

- ci: test on Windows, Ubuntu, macOS across Python versions #470 @mr-tz @Ana06
- ci: pin OS versions #491 @williballenthin
- ci: tag capa-rules on release #476 @Ana06
- doc: document release process #476 @Ana06
- doc: Improve README badges #477 #478 @ana06 @mr-tz
- doc: update capa explorer documentation #503 @mike-hunhoff
- doc: add PR template #495 @mr-tz
- changelog: document incompatibility of viv files #475 @Ana06
- rule loading: ignore files starting with .git #492 @mr-tz

### Raw diffs

  - [capa v1.6.0...v1.6.1](https://github.com/mandiant/capa/compare/v1.6.0...v1.6.1)
  - [capa-rules v1.6.0...v1.6.1](https://github.com/mandiant/capa-rules/compare/v1.6.0...v1.6.1)


## v1.6.0 (2021-03-09)

This release adds the capa explorer rule generator plugin for IDA Pro, vivisect support for Python 3 and 12 new rules. We appreciate everyone who opened issues, provided feedback, and contributed code and rules. Thank you also to the vivisect development team (@rakuy0, @atlas0fd00m) for the Python 3 support (`vivisect==1.0.0`) and the fixes for Python 2 (`vivisect==0.2.1`).

### Rule Generator IDA Plugin

The capa explorer IDA plugin now helps you quickly build new capa rules using features extracted directly from your IDA database. Without leaving the plugin interface you can use the features extracted by capa explorer to develop and test new rules and save your work directly to your capa rules directory. To get started select the new `Rule Generator` tab, navigate to a function in the IDA `Disassembly` view, and click `Analyze`. For more information check out the capa explorer [readme](https://github.com/mandiant/capa/blob/master/capa/ida/plugin/README.md).

![](doc/img/rulegen_expanded.png)

### Python 2/3 vivisect workspace compatibility

This version of capa adds Python 3 support in vivisect. Note that `.viv` files (generated by vivisect) are not compatible between Python 2 and Python 3. When updating to Python 3 you need to delete all the `.viv` files for capa to work.

If you get the following error (or a similar one), you most likely need to delete `.viv` files:
```
UnicodeDecodeError: 'ascii' codec can't decode byte 0x90 in position 2: ordinal not in range(128)
```

### Upcoming changes

**This is the last capa release that supports Python 2.** The next release will be v2.0 and will have breaking changes, including the removal of Python 2 support.

If you have workflows that rely on the Python 2 version and need future maintenance, please reach out. We may be able to supply limited backports of key fixes and features.

### New features

- explorer: Add capa explorer rule generator plugin for IDA Pro. Now capa explorer helps you build new capa rules!  #426, #438, #439 @mike-hunhoff
- python: Python 3 support in vivisect #421 @Ana06
- main: Add backend option in Python 3 to select the backend to be used (either SMDA or vivisect) #421 @Ana06
- python: Python 3 support in IDA #429, #437 @mike-hunhoff
- ci: test pyinstaller CI #452 @williballenthin
- scripts: enable multiple backends in `show-features.py` #429 @mike-hunhoff
- scripts: add `scripts/vivisect-py2-vs-py3.sh`  to compare vivisect Python 2 vs 3 (can easily be modified to test run times and compare different versions) #421 @Ana06

### New Rules (12)

- patch process command line @re-fox @williballenthin (graduated from nursery)
- compiled with dmd @re-fox
- compiled with exe4j @johnk3r
- compiled from Visual Basic @williballenthin
- capture screenshot in Go @TcM1911
- compiled with Nim @mike-hunhoff
- linked against Go process enumeration library @TcM1911
- linked against Go registry library @TcM1911
- linked against Go WMI library @TcM1911
- linked against Go static asset library @TcM1911
- inspect load icon resource @mike-hunhoff
- linked against XZip @mr-tz

### Bug Fixes

- ida: check for unmapped addresses when resolving data references #436 @mike-hunhoff

### Changes

- setup: vivisect v1.0.0 is the default backend for Python3 (it was SMDA before) #421 @Ana06
- setup: bump vivisect to 0.2.1 #454 @mr-tz
- linter: adding ntoskrnl, ntdll overlap lint #428 @mike-hunhoff
- ci: use py3.9 and pyinstaller 4.2 to build standalone binaries #452 @williballenthin
- scripts: remove old migration script #450 @williballenthin

### Development

- main: factor out common cli argument handling #450 @williballenthin

### Raw diffs

  - [capa v1.5.1...v1.6.0](https://github.com/mandiant/capa/compare/v1.5.1...v1.6.0)
  - [capa-rules v1.5.1...v1.6.0](https://github.com/mandiant/capa-rules/compare/v1.5.1...v1.6.0)


## v1.5.1 (2021-02-09)

This release fixes the version number that we forgot to update for v1.5.0 (therefore, v1.5.0 was not published to pypi). It also includes 1 new rule and some rule improvements.

### New Rules (1)

- encrypt data using vest @re-fox

### Raw diffs

  - [capa v1.5.0...v1.5.1](https://github.com/mandiant/capa/compare/v1.5.1...v1.6.0)
  - [capa-rules v1.5.0...v1.5.1](https://github.com/mandiant/capa-rules/compare/v1.5.1...v1.6.0)


## v1.5.0 (2021-02-05)

This release brings support for running capa under Python 3 via [SMDA](https://github.com/danielplohmann/smda), more thorough CI testing and linting, better extraction of strings and byte features, and 50 (!) new rules. We appreciate everyone who opened issues, provided feedback, and contributed code and rules. A special shout out to the following new project contributors:

  - @johnk3r
  - @doomedraven
  - @stvemillertime
  - @itreallynick
  - @0x534a
  
@dzbeck also added [Malware Behavior Catalog](https://github.com/MBCProject/mbc-markdown) (MBC) and ATT&CK mappings for many rules.

Download a standalone binary below and checkout the readme [here on GitHub](https://github.com/mandiant/capa/). Report issues on our [issue tracker](https://github.com/mandiant/capa/issues) and contribute new rules at [capa-rules](https://github.com/mandiant/capa-rules/).


### New Features

  - py3 support via SMDA #355 @danielplohmann @jcrussell
  - scripts: example of using capa as a library #372, #380 @doomedraven
  - ci: enable dependabot #373 @mr-tz
  - ci: lint rules @mr-tz
  - ci: lint rule format #401 @mr-tz
  - freeze: add base address #391 @mr-tz
  - json: meta: add base address #412 @mr-tz

### New Rules (50)

  - 64-bit execution via heavens gate @recvfrom
  - contain anti-disasm techniques @mr-tz
  - check for microsoft office emulation @re-fox
  - check for windows sandbox via device @re-fox
  - check for windows sandbox via dns suffix @re-fox
  - check for windows sandbox via genuine state @re-fox
  - check for windows sandbox via process name @re-fox
  - check for windows sandbox via registry @re-fox
  - capture microphone audio @re-fox
  - capture public ip @re-fox
  - get domain trust relationships @johnk3r
  - check HTTP status code @mr-tz
  - compiled with perl2exe @re-fox
  - compiled with ps2exe @re-fox
  - compiled with pyarmor @stvemillertime, @itreallynick
  - validate payment card number using luhn algorithm @re-fox
  - hash data using fnv @re-fox @mr-tz
  - generate random numbers via WinAPI @mike-hunhoff @johnk3r
  - enumerate files recursively @re-fox
  - get file system object information @mike-hunhoff
  - read virtual disk @re-fox
  - register minifilter driver @mike-hunhoff
  - start minifilter driver @mike-hunhoff
  - enumerate gui resources @johnk3r
  - simulate CTRL ALT DEL @mike-hunhoff
  - hijack thread execution @0x534a
  - inject dll @0x534a
  - inject pe @0x534a
  - create or open registry key @mike-hunhoff
  - delete registry value @mike-hunhoff
  - query or enumerate registry key @mike-hunhoff
  - query or enumerate registry value @mike-hunhoff
  - resume thread @0x534a
  - suspend thread @0x534a
  - allocate memory @0x534a
  - allocate RW memory @0x534a
  - contain pusha popa sequence @mr-tz
  - create or open file @mike-hunhoff
  - open process @0x534a
  - open thread @0x534a
  - get kernel32 base address @mr-tz
  - get ntdll base address @mr-tz
  - encrypt or decrypt data via BCrypt @mike-hunhoff
  - generate random numbers using the Delphi LCG @williballenthin
  - hash data via BCrypt @mike-hunhoff
  - migrate process to active window station @williballenthin
  - patch process command line @williballenthin
  - resolve function by hash @williballenthin
  - persist via Winlogon Helper DLL registry key @0x534a
  - schedule task via command line @0x534a

### Bug Fixes

  - doc: pyinstaller build process @mr-tz
  - ida: better bytes extraction #409 @mike-hunhoff
  - viv: better unicode string extraction #364 @mike-hunhoff
  - viv: better unicode string extraction #378 @mr-tz
  - viv: more xor instructions #379 @mr-tz
  - viv: decrease logging verbosity #381 @mr-tz
  - rules: fix api description syntax #403 @mike-hunhoff
  - main: disable progress background thread #410 @mike-hunhoff
  
### Changes

  - rules: return lib rules for scopes #398 @mr-tz
  
### Raw diffs

  - [capa v1.4.1...v1.5.0](https://github.com/mandiant/capa/compare/v1.4.1...v1.5.0)
  - [capa-rules v1.4.0...v1.5.0](https://github.com/mandiant/capa-rules/compare/v1.4.0...v1.5.0)

## v1.4.1 (2020-10-23)

This release fixes an issue building capa on our CI server, which prevented us from building standalone binaries for v1.4.1.

### Bug Fixes

  - install VC dependencies for Python 2.7 during Windows build
  
### Raw diffs

  - [capa v1.4.0...v1.4.1](https://github.com/mandiant/capa/compare/v1.4.0...v1.4.1)
  - [capa-rules v1.4.0...v1.4.1](https://github.com/mandiant/capa-rules/compare/v1.4.0...v1.4.1)  

## v1.4.0 (2020-10-23)

This capa release includes changes to the rule parsing, enhanced feature extraction, various bug fixes, and improved capa scripts. Everyone should benefit from the improved functionality and performance. The community helped to add 69 new rules. We appreciate everyone who opened issues, provided feedback, and contributed code and rules. A special shout out to the following new project contributors:

  - @mwilliams31
  - @yt0ng

@dzbeck added [Malware Behavior Catalog](https://github.com/MBCProject/mbc-markdown) (MBC) and ATT&CK mappings for 86 rules.

Download a standalone binary below and checkout the readme [here on GitHub](https://github.com/mandiant/capa/). Report issues on our [issue tracker](https://github.com/mandiant/capa/issues) and contribute new rules at [capa-rules](https://github.com/mandiant/capa-rules/).

### New features

  - script that demonstrates bulk processing @williballenthin #307
  - main: render MBC table @mr-tz #332
  - ida backend: improve detection of APIs called via two or more chained thunks @mike-hunhoff #340
  - viv backend: improve detection of APIs called via two or more chained thunks @mr-tz #341
  - features: extract APIs called via jmp instruction @mr-tz #337

### New rules

  - clear the Windows event log @mike-hunhoff
  - crash the Windows event logging service @mike-hunhoff
  - packed with kkrunchy @re-fox
  - packed with nspack @re-fox
  - packed with pebundle @re-fox
  - packed with pelocknt @re-fox
  - packed with peshield @re-fox
  - packed with petite @re-fox
  - packed with rlpack @re-fox
  - packed with upack @re-fox
  - packed with y0da crypter @re-fox
  - compiled with rust @re-fox
  - compute adler32 checksum @mwilliams31
  - encrypt-data-using-hc-128 @recvfrom
  - manipulate console @williballenthin
  - references logon banner @re-fox
  - terminate process via fastfail @re-fox
  - delete volume shadow copies @mr-tz
  - authenticate HMAC @mr-tz
  - compiled from EPL @williballenthin
  - compiled with Go @williballenthin
  - create Restart Manager session @mike-hunhoff
  - decode data using Base64 via WinAPI @mike-hunhoff
  - empty recycle bin quietly @mwilliams31
  - enumerate network shares @mike-hunhoff
  - hook routines via microsoft detours @williballenthin
  - hooked by API Override @williballenthin
  - impersonate user @mike-hunhoff
  - the @williballenthin packer detection package, thanks to Hexacorn for the data, see https://www.hexacorn.com/blog/2016/12/15/pe-section-names-re-visited/
    - packed with CCG
    - packed with Crunch
    - packed with Dragon Armor
    - packed with enigma
    - packed with Epack
    - packed with MaskPE
    - packed with MEW
    - packed with Mpress
    - packed with Neolite
    - packed with PECompact
    - packed with Pepack
    - packed with Perplex
    - packed with ProCrypt
    - packed with RPCrypt
    - packed with SeauSFX
    - packed with Shrinker
    - packed with Simple Pack
    - packed with StarForce
    - packed with SVKP
    - packed with Themida
    - packed with TSULoader
    - packed with VProtect
    - packed with WWPACK
    - rebuilt by ImpRec
    - packaged as a Pintool
    - packaged as a CreateInstall installer
    - packaged as a WinZip self-extracting archive
  - reference 114DNS DNS server @williballenthin
  - reference AliDNS DNS server @williballenthin
  - reference Cloudflare DNS server @williballenthin
  - reference Comodo Secure DNS server @williballenthin
  - reference Google Public DNS server @williballenthin
  - reference Hurricane Electric DNS server @williballenthin
  - reference kornet DNS server @williballenthin
  - reference L3 DNS server @williballenthin
  - reference OpenDNS DNS server @williballenthin
  - reference Quad9 DNS server @williballenthin
  - reference Verisign DNS server @williballenthin
  - run as service @mike-hunhoff
  - schedule task via ITaskService @mike-hunhoff
  - references DNS over HTTPS endpoints @yt0ng

### Bug fixes

  - ida plugin: fix tree-view exception @mike-hunhoff #315
  - ida plugin: fix feature count @mike-hunhoff
  - main: fix reported total rule count @williballenthin #325
  - features: fix handling of API names with multiple periods @mike-hunhoff #329
  - ida backend: find all byte sequences instead of only first @mike-hunhoff #335
  - features: display 0 value @mr-tz #338
  - ida backend: extract ordinal and name imports @mr-tz #343
  - show-features: improvements and support within IDA @mr-tz #342
  - main: sanity check MBC rendering @williballenthin
  - main: handle sample path that contains non-ASCII characters @mr-tz #328

### Changes

  - rules: use yaml.CLoader for better performance @williballenthin #306
  - rules: parse descriptions for statements @mr-tz #312

### Raw diffs

  - [capa v1.3.0...v1.4.0](https://github.com/mandiant/capa/compare/v1.3.0...v1.4.0)
  - [capa-rules v1.3.0...v1.4.0](https://github.com/mandiant/capa-rules/compare/v1.3.0...v1.4.0)

## v1.3.0 (2020-09-14)

This release brings newly updated mappings to the [Malware Behavior Catalog version 2.0](https://github.com/MBCProject/mbc-markdown), many enhancements to the IDA Pro plugin, [flare-capa on PyPI](https://pypi.org/project/flare-capa/), a bunch of bug fixes to improve feature extraction, and four new rules. We received contributions from ten reverse engineers, including seven new ones:

  - @dzbeck
  - @recvfrom
  - @toomanybananas
  - @cclauss 
  - @adamprescott91 
  - @weslambert
  - @stevemk14ebr 
  
Download a standalone binary below and checkout the readme [here on GitHub](https://github.com/mandiant/capa/). Report issues on our [issue tracker](https://github.com/mandiant/capa/issues) and contribute new rules at [capa-rules](https://github.com/mandiant/capa-rules/).

### Key changes to IDA Plugin

The IDA Pro integration is now distributed as a real plugin, instead of a script. This enables a few things:

  - keyboard shortcuts and file menu integration
  - updates distributed PyPI/`pip install --upgrade` without touching your `%IDADIR%`
  - generally doing thing the "right way"

How to get this new version? Its easy: download [capa_explorer.py](https://raw.githubusercontent.com/mandiant/capa/master/capa/ida/plugin/capa_explorer.py) to your IDA plugins directory and update your capa installation (incidentally, this is a good opportunity to migrate to `pip install flare-capa` instead of git checkouts). Now you should see the plugin listed in the `Edit > Plugins > FLARE capa explorer` menu in IDA. 

Please refer to the plugin [readme](https://github.com/mandiant/capa/blob/master/capa/ida/plugin/README.md) for additional information on installing and using the IDA Pro plugin.

Please open an issue in this repository if you notice anything weird.
 
### New features

  - ida plugin: now a real plugin, not a script @mike-hunhoff 
  - core: distributed via PyPI as [flare-capa](https://pypi.org/project/flare-capa/) @williballenthin 
  - features: enable automatic A/W handling for imports @williballenthin @Ana06 #246 
  - ida plugin: persist rules directory setting via [ida-settings](https://github.com/williballenthin/ida-settings) @williballenthin #268
  - ida plugin: add search bar to results view @williballenthin #285
  - ida plugin: add `Analyze` and `Reset` buttons to tree view @mike-hunhoff #304
  - ida plugin: add status label to tree view @mike-hunhoff
  - ida plugin: add progress indicator @mike-hunhoff, @mr-tz

### New rules

  - compiled with py2exe @re-fox
  - resolve path using msvcrt @re-fox 
  - decompress data using QuickLZ @edeca
  - encrypt data using sosemanuk @recvfrom 

### Bug fixes

  - rule: reduce FP in DNS resolution @toomanybananas
  - engine: report correct strings matched via regex @williballenthin #262 
  - formatter: correctly format descriptions in two-line syntax @williballenthin @recvfrom #263 
  - viv: better extract offsets from SibOper operands @williballenthin @edeca #276 
  - import-to-ida: fix import error @cclauss 
  - viv: don't write settings to ~/.viv/viv.json @williballenthin @rakuy0 @weslambert #244
  - ida plugin: remove dependency loop that resulted in unnecessary overhead @mike-hunhoff #303
  - ida plugin: correctly highlight regex matches in IDA Disassembly view @mike-hunhoff #305
  - ida plugin: better handle rule directory prompt and failure case @stevemk14ebr @mike-hunhoff #309

### Changes

  - rules: update meta mapping to MBC 2.0! @dzbeck
  - render: don't display rules that are also matched by other rules @williballenthin @Ana06 #224
  - ida plugin: simplify tabs, removing summary and adding detail to results view @williballenthin #286
  - ida plugin: analysis is no longer automatically started when plugin is first opened @mike-hunhoff #304
  - ida plugin: user must manually select a capa rules directory before analysis can be performed @mike-hunhoff
  - ida plugin: user interface controls are disabled until analysis is performed @mike-hunhoff #304

### Raw diffs

  - [capa v1.2.0...v1.3.0](https://github.com/mandiant/capa/compare/v1.2.0...v1.3.0)
  - [capa-rules v1.2.0...v1.3.0](https://github.com/mandiant/capa-rules/compare/v1.2.0...v1.3.0)

## v1.2.0 (2020-08-31)

This release brings UI enhancements, especially for the IDA Pro plugin, 
investment towards py3 support,
fixes some bugs identified by the community, 
and 46 (!) new rules.
We received contributions from ten reverse engineers, including five new ones:

  - @agithubuserlol
  - @recvfrom
  - @D4nch3n
  - @edeca
  - @winniepe 
  
Download a standalone binary below and checkout the readme [here on GitHub](https://github.com/mandiant/capa/).
Report issues on our [issue tracker](https://github.com/mandiant/capa/issues)
and contribute new rules at [capa-rules](https://github.com/mandiant/capa-rules/).
 
### New features

  - ida plugin: display arch flavors @mike-hunhoff
  - ida plugin: display block descriptions @mike-hunhoff
  - ida backend: extract features from nested pointers @mike-hunhoff
  - main: show more progress output @williballenthin
  - core: pin dependency versions #258 @recvfrom

### New rules
  - bypass UAC via AppInfo ALPC @agithubuserlol
  - bypass UAC via token manipulation @agithubuserlol
  - check for sandbox and av modules @re-fox
  - check for sandbox username @re-fox
  - check if process is running under wine @re-fox
  - validate credit card number using luhn algorithm @re-fox
  - validate credit card number using luhn algorithm with no lookup table @re-fox
  - hash data using FNV @edeca @mr-tz
  - link many functions at runtime @mr-tz
  - reference public RSA key @mr-tz
  - packed with ASPack @williballenthin
  - delete internet cache @mike-hunhoff
  - enumerate internet cache @mike-hunhoff
  - send ICMP echo request @mike-hunhoff
  - check for debugger via API @mike-hunhoff
  - check for hardware breakpoints @mike-hunhoff
  - check for kernel debugger via shared user data structure @mike-hunhoff
  - check for protected handle exception @mike-hunhoff
  - check for software breakpoints @mike-hunhoff
  - check for trap flag exception @mike-hunhoff
  - check for unexpected memory writes @mike-hunhoff
  - check process job object @mike-hunhoff
  - reference anti-VM strings targeting Parallels @mike-hunhoff
  - reference anti-VM strings targeting Qemu @mike-hunhoff
  - reference anti-VM strings targeting VirtualBox @mike-hunhoff
  - reference anti-VM strings targeting VirtualPC @mike-hunhoff
  - reference anti-VM strings targeting VMWare @mike-hunhoff
  - reference anti-VM strings targeting Xen @mike-hunhoff
  - reference analysis tools strings @mike-hunhoff
  - reference WMI statements @mike-hunhoff
  - get number of processor cores @mike-hunhoff
  - get number of processors @mike-hunhoff
  - enumerate disk properties @mike-hunhoff
  - get disk size @mike-hunhoff
  - get process heap flags @mike-hunhoff
  - get process heap force flags @mike-hunhoff
  - get Explorer PID @mike-hunhoff
  - delay execution @mike-hunhoff
  - check for process debug object @mike-hunhoff
  - check license value @mike-hunhoff
  - check ProcessDebugFlags @mike-hunhoff
  - check ProcessDebugPort @mike-hunhoff
  - check SystemKernelDebuggerInformation @mike-hunhoff
  - check thread yield allowed @mike-hunhoff
  - enumerate system firmware tables @mike-hunhoff
  - get system firmware table @mike-hunhoff
  - hide thread from debugger @mike-hunhoff

### Bug fixes

  - ida backend: extract unmapped immediate number features @mike-hunhoff
  - ida backend: fix stack cookie check #257 @mike-hunhoff
  - viv backend: better extract gs segment access @williballenthin
  - core: enable counting of string features #241 @D4nch3n @williballenthin
  - core: enable descriptions on feature with arch flavors @mike-hunhoff
  - core: update git links for non-SSH access #259 @recvfrom

### Changes

  - ida plugin: better default display showing first level nesting @winniepe
  - remove unused `characteristic(switch)` feature @ana06
  - prepare testing infrastructure for multiple backends/py3 @williballenthin
  - ci: zip build artifacts @ana06
  - ci: build all supported python versions @ana06
  - code style and formatting @mr-tz

### Raw diffs

  - [capa v1.1.0...v1.2.0](https://github.com/mandiant/capa/compare/v1.1.0...v1.2.0)
  - [capa-rules v1.1.0...v1.2.0](https://github.com/mandiant/capa-rules/compare/v1.1.0...v1.2.0)

## v1.1.0 (2020-08-05)

This release brings new rule format updates, such as adding `offset/x32` and negative offsets,
fixes some bugs identified by the community, and 28 (!) new rules.
We received contributions from eight reverse engineers, including four new ones:

  - @re-fox
  - @psifertex
  - @bitsofbinary
  - @threathive
  
Download a standalone binary below and checkout the readme [here on GitHub](https://github.com/mandiant/capa/). Report issues on our [issue tracker](https://github.com/mandiant/capa/issues) and contribute new rules at [capa-rules](https://github.com/mandiant/capa-rules/).
  
### New features

  - import: add Binary Ninja import script #205 #207 @psifertex
  - rules: offsets can be negative #197 #208 @williballenthin
  - rules: enable descriptions for statement nodes #194 #209 @Ana06
  - rules: add arch flavors to number and offset features #210 #216 @williballenthin
  - render: show SHA1/SHA256 in default report #164 @threathive
  - tests: add tests for IDA Pro backend #202 @williballenthin
  
### New rules

  - check for unmoving mouse cursor @BitsOfBinary
  - check mutex and exit @re-fox
  - parse credit card information @re-fox
  - read ini file @re-fox
  - validate credit card number with luhn algorithm @re-fox
  - change the wallpaper @re-fox
  - acquire debug privileges @williballenthin
  - import public key @williballenthin
  - terminate process by name @williballenthin
  - encrypt data using DES @re-fox
  - encrypt data using DES via WinAPI @re-fox
  - hash data using sha1 via x86 extensions @re-fox
  - hash data using sha256 via x86 extensions @re-fox
  - capture network configuration via ipconfig @re-fox
  - hash data via WinCrypt @mike-hunhoff
  - get file attributes @mike-hunhoff
  - allocate thread local storage @mike-hunhoff
  - get thread local storage value @mike-hunhoff
  - set thread local storage @mike-hunhoff
  - get session integrity level @mike-hunhoff
  - add file to cabinet file @mike-hunhoff
  - flush cabinet file @mike-hunhoff
  - open cabinet file @mike-hunhoff
  - gather firefox profile information @re-fox
  - encrypt data using skipjack @re-fox
  - encrypt data using camellia @re-fox
  - hash data using tiger @re-fox
  - encrypt data using blowfish @re-fox
  - encrypt data using twofish @re-fox

### Bug fixes

  - linter: fix exception when examples is `None` @Ana06
  - linter: fix suggested recommendations via templating @williballenthin
  - render: fix exception when rendering counts @williballenthin
  - render: fix render of negative offsets @williballenthin
  - extractor: fix segmentation violation from vivisect @williballenthin
  - main: fix crash when .viv cannot be saved #168 @secshoggoth @williballenthin
  - main: fix shellcode .viv save path @williballenthin

### Changes

  - doc: explain how to bypass gatekeeper on macOS @psifertex
  - doc: explain supported linux distributions @Ana06
  - doc: explain submodule update with --init @psifertex
  - main: improve program help output @mr-tz
  - main: disable progress when run in quiet mode @mr-tz
  - main: assert supported IDA versions @mr-tz
  - extractor: better identify nested pointers to strings @williballenthin
  - setup: specify vivisect download url @Ana06
  - setup: pin vivisect version @williballenthin
  - setup: bump vivisect dependency version @williballenthin
  - setup: set Python project name to `flare-capa` @williballenthin
  - ci: run tests and linter via GitHub Actions @Ana06
  - hooks: run style checkers and hide stashed output @Ana06
  - linter: ignore period in rule filename @williballenthin
  - linter: warn on nursery rule with no changes needed @williballenthin

### Raw diffs

  - [capa v1.0.0...v1.1.0](https://github.com/mandiant/capa/compare/v1.0.0...v1.1.0)
  - [capa-rules v1.0.0...v1.1.0](https://github.com/mandiant/capa-rules/compare/v1.0.0...v1.1.0)<|MERGE_RESOLUTION|>--- conflicted
+++ resolved
@@ -33,12 +33,9 @@
 - ci: Fix PR review in the changelog check GH action #2004 @Ana06
 - ci: use rules number badge stored in our bot gist and generated using `schneegans/dynamic-badges-action` #2001 capa-rules#882 @Ana06
 - ci: update github workflows to use latest version of actions that were using a deprecated version of node #1967 #2003 capa-rules#883 @sjha2048 @Ana06
-<<<<<<< HEAD
 - ci: update binja version to stable 4.0 #2016 @xusheng6
-
-=======
 - ci: update github workflows to reflect the latest ghidrathon installation and bumped up jep, ghidra versions  #2020 @psahithireddy
->>>>>>> 04e3f268
+
 ### Raw diffs
 - [capa v7.0.1...master](https://github.com/mandiant/capa/compare/v7.0.1...master)
 - [capa-rules v7.0.1...master](https://github.com/mandiant/capa-rules/compare/v7.0.1...master)
